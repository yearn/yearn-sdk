--- conflicted
+++ resolved
@@ -97,17 +97,6 @@
 /**
  * Possible assets that lens can return.
  */
-<<<<<<< HEAD
-export type GenericAsset =
-  | Asset<"VAULT_V1">
-  | Asset<"VAULT_V2">
-  | Asset<"IRON_BANK_MARKET">
-  | Asset<"VOTING_ESCROW">
-  | Asset<"GAUGE">;
+export type GenericAsset = Asset<"VAULT_V1"> | Asset<"VAULT_V2"> | Asset<"VOTING_ESCROW"> | Asset<"GAUGE">;
 
-export type TokenDataSource = "vaults" | "ironBank" | "zapper" | "labs" | "sdk" | "votingEscrows" | "gauges";
-=======
-export type GenericAsset = Asset<"VAULT_V1"> | Asset<"VAULT_V2">;
-
-export type TokenDataSource = "vaults" | "zapper" | "portals" | "labs" | "sdk";
->>>>>>> 28ab0600
+export type TokenDataSource = "vaults" | "zapper" | "portals" | "labs" | "sdk" | "votingEscrows" | "gauges";