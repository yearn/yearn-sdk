<<<<<<< HEAD
import { chunkArray, convertSecondsMillisOrMicrosToMillis, EthAddress, isNativeToken, ZeroAddress } from "./helpers";
=======
import { chunkArray, convertSecondsMillisOrMicrosToMillis, mergeByAddress } from "./helpers";
>>>>>>> f6cb109d

describe("Helpers", () => {
  describe("chunkArray", () => {
    describe("when size is zero", () => {
      it("should throw", () => {
        try {
          chunkArray([1, 2, 3, 4, 5, 6], 0);
        } catch (error) {
          expect(error).toStrictEqual(new Error("Size needs to be positive: 0"));
        }
      });
    });

    describe("when size is positive", () => {
      describe("when size is less or equal to array length", () => {
        it("should split the array into smaller arrays of the size provided", () => {
          const chunkedArray = chunkArray([1, 2, 3, 4, 5, 6], 2);
          const chunkedArrayWithOneSize = chunkArray([1, 2, 3, 4, 5, 6], 1);
          const chunkedArrayWithSizeSameLengthOfArray = chunkArray([1, 2, 3, 4, 5, 6], 6);
          const chunkedArrayWithUnevenItems = chunkArray([1, 2, 3, 4, 5], 2);

          expect(chunkedArray.length).toBe(3);
          expect(chunkedArray).toEqual([
            [1, 2],
            [3, 4],
            [5, 6]
          ]);
          expect(chunkedArrayWithOneSize.length).toBe(6);
          expect(chunkedArrayWithOneSize).toEqual([[1], [2], [3], [4], [5], [6]]);
          expect(chunkedArrayWithSizeSameLengthOfArray.length).toBe(1);
          expect(chunkedArrayWithSizeSameLengthOfArray).toEqual([[1, 2, 3, 4, 5, 6]]);
          expect(chunkedArrayWithUnevenItems.length).toBe(3);
          expect(chunkedArrayWithUnevenItems).toEqual([[1, 2], [3, 4], [5]]);
        });
      });

      describe("when size is bigger than array length", () => {
        it("should return the original array inside another array", () => {
          const chunkedArray = chunkArray([1, 2, 3, 4, 5, 6], 7);

          expect(chunkedArray.length).toBe(1);
          expect(chunkedArray).toEqual([[1, 2, 3, 4, 5, 6]]);
        });
      });
    });
  });

  describe("anyTimestampToMillis", () => {
    describe("with string input", () => {
      it("should convert a unix timestamp from seconds to millis", () => {
        expect(convertSecondsMillisOrMicrosToMillis("9999999999")).toEqual(9999999999000);
        expect(convertSecondsMillisOrMicrosToMillis("1000000000")).toEqual(1000000000000);
        expect(convertSecondsMillisOrMicrosToMillis("0000000001")).toEqual(1000);
      });
      it("should convert a unix timestamp from microseconds to millis", () => {
        expect(convertSecondsMillisOrMicrosToMillis("9999999999999000")).toEqual(9999999999999);
        expect(convertSecondsMillisOrMicrosToMillis("1000000000000000")).toEqual(1000000000000);
        expect(convertSecondsMillisOrMicrosToMillis("0000000001000000")).toEqual(1000);
      });
      it("should keep timestamps in millis intact", () => {
        expect(convertSecondsMillisOrMicrosToMillis("9999999999999")).toEqual(9999999999999);
        expect(convertSecondsMillisOrMicrosToMillis("1000000000000")).toEqual(1000000000000);
        expect(convertSecondsMillisOrMicrosToMillis("0000000001000")).toEqual(1000);
      });
      it("should throw in case of too long numbers", () => {
        expect(() => convertSecondsMillisOrMicrosToMillis("10000000000000000")).toThrowError(
          "Timestamp in invalid format"
        );
      });
    });
    describe("with number input", () => {
      it("should convert a unix timestamp from seconds to millis", () => {
        expect(convertSecondsMillisOrMicrosToMillis(9999999999)).toEqual(9999999999000);
        expect(convertSecondsMillisOrMicrosToMillis(1000000000)).toEqual(1000000000000);
        expect(convertSecondsMillisOrMicrosToMillis(1)).toEqual(1000);
      });
      it("should convert a unix timestamp from microseconds to millis", () => {
        expect(convertSecondsMillisOrMicrosToMillis(9999999999999000)).toEqual(9999999999999);
        expect(convertSecondsMillisOrMicrosToMillis(1000000000000000)).toEqual(1000000000000);
      });
      it("should keep timestamps in millis intact", () => {
        expect(convertSecondsMillisOrMicrosToMillis(9999999999999)).toEqual(9999999999999);
        expect(convertSecondsMillisOrMicrosToMillis(1000000000000)).toEqual(1000000000000);
      });
      it("should throw in case of too long numbers", () => {
        expect(() => convertSecondsMillisOrMicrosToMillis(10000000000000000)).toThrowError(
          "Timestamp in invalid format"
        );
      });
    });
  });

<<<<<<< HEAD
  describe("isNativeToken", () => {
    describe("with EthAddress", () => {
      it("should be truthy", () => {
        const result = isNativeToken(EthAddress);
        expect(result).toBeTruthy();
      });
    });
    describe("with ZeroAddress", () => {
      it("should be truthy", () => {
        const result = isNativeToken(ZeroAddress);
        expect(result).toBeTruthy();
      });
    });
    describe("with non native address", () => {
      it("should be falsy", () => {
        const result = isNativeToken("0xNonNative");
        expect(result).toBeFalsy();
=======
  describe("mergeByAddress", () => {
    describe("when there are objects with the same address", () => {
      it("should merge", () => {
        const actual = mergeByAddress([{ address: "0x00", foo: "foo" }], [{ address: "0x00", foo: "bar", bar: "bar" }]);

        expect(actual).toStrictEqual([{ address: "0x00", foo: "foo" }]);
      });
    });

    describe("when there are not objects with the same address", () => {
      it("should not merge", () => {
        const actual = mergeByAddress([{ address: "0x00", foo: "foo" }], [{ address: "0x01", bar: "bar" }]);

        expect(actual).toStrictEqual([
          { address: "0x00", foo: "foo" },
          { address: "0x01", bar: "bar" }
        ]);
>>>>>>> f6cb109d
      });
    });
  });
});<|MERGE_RESOLUTION|>--- conflicted
+++ resolved
@@ -1,8 +1,11 @@
-<<<<<<< HEAD
-import { chunkArray, convertSecondsMillisOrMicrosToMillis, EthAddress, isNativeToken, ZeroAddress } from "./helpers";
-=======
-import { chunkArray, convertSecondsMillisOrMicrosToMillis, mergeByAddress } from "./helpers";
->>>>>>> f6cb109d
+import {
+  chunkArray,
+  convertSecondsMillisOrMicrosToMillis,
+  EthAddress,
+  isNativeToken,
+  mergeByAddress,
+  ZeroAddress
+} from "./helpers";
 
 describe("Helpers", () => {
   describe("chunkArray", () => {
@@ -95,7 +98,6 @@
     });
   });
 
-<<<<<<< HEAD
   describe("isNativeToken", () => {
     describe("with EthAddress", () => {
       it("should be truthy", () => {
@@ -113,7 +115,10 @@
       it("should be falsy", () => {
         const result = isNativeToken("0xNonNative");
         expect(result).toBeFalsy();
-=======
+      });
+    });
+  });
+
   describe("mergeByAddress", () => {
     describe("when there are objects with the same address", () => {
       it("should merge", () => {
@@ -131,7 +136,6 @@
           { address: "0x00", foo: "foo" },
           { address: "0x01", bar: "bar" }
         ]);
->>>>>>> f6cb109d
       });
     });
   });
