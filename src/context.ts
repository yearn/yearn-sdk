--- conflicted
+++ resolved
@@ -73,11 +73,8 @@
   subgraph?: SubgraphConfiguration;
   partnerId?: string;
   locale?: Locale;
-<<<<<<< HEAD
   zaps?: ZapsConfiguration;
-=======
   env?: "production" | "development";
->>>>>>> 4af23e0a
 }
 
 const DefaultContext: ContextValue = {
@@ -87,14 +84,11 @@
   // The default tenderly dashboard for Yearn
   simulation: { dashboardUrl: "https://dashboard.tenderly.co/yearn/yearn-web" },
   cache: { useCache: true, url: "https://cache.yearn.finance" },
-<<<<<<< HEAD
   zaps: {
     zapInWith: ["widoZapIn", "portalsZapIn"],
     zapOutWith: ["widoZapOut", "portalsZapOut"],
   },
-=======
   env: "production",
->>>>>>> 4af23e0a
 };
 
 /**
@@ -180,7 +174,6 @@
     return this.ctx.locale || "en";
   }
 
-<<<<<<< HEAD
   get zaps(): ZapsConfiguration {
     return this.ctx.zaps || (DefaultContext.zaps as ZapsConfiguration);
   }
@@ -190,9 +183,9 @@
       this.ctx.zaps?.zapInWith === DefaultContext.zaps?.zapInWith &&
       this.ctx.zaps?.zapOutWith === DefaultContext.zaps?.zapOutWith
     );
-=======
+  }
+
   get isDevelopment(): boolean {
     return this.ctx.env !== "production";
->>>>>>> 4af23e0a
   }
 }