--- conflicted
+++ resolved
@@ -145,23 +145,12 @@
     const totalEarnings = assetsData.map(datum => new BigNumber(datum.earned)).reduce((sum, value) => sum.plus(value));
     const holdings = assetsData.map(datum => new BigNumber(datum.balanceUsdc)).reduce((sum, value) => sum.plus(value));
 
-<<<<<<< HEAD
-    const estimatedYearlyYield = holdings.isEqualTo(BigZero)
-      ? BigZero
-      : assetsData
-          .map(datum => {
-            const apy = apys[datum.assetAddress]?.recommended || 0;
-            return new BigNumber(apy).times(datum.balanceUsdc).div(holdings);
-          })
-          .reduce((sum, value) => sum.plus(value));
-=======
     const grossApy = assetsData
       .map(datum => {
         const apy = apys[datum.assetAddress]?.recommended || 0;
         return new BigNumber(apy).times(datum.balanceUsdc).div(holdings);
       })
       .reduce((sum, value) => sum.plus(value));
->>>>>>> 2d5ce93d
 
     const estimatedYearlyYield = grossApy.multipliedBy(holdings);
 
