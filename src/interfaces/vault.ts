import { ParamType } from "@ethersproject/abi";
import { BigNumber } from "@ethersproject/bignumber";
import { MaxUint256 } from "@ethersproject/constants";
import { CallOverrides, Contract, PopulatedTransaction } from "@ethersproject/contracts";
import { TransactionRequest, TransactionResponse } from "@ethersproject/providers";

import { CachedFetcher } from "../cache";
import { ChainId, isEthereum, NETWORK_SETTINGS } from "../chain";
import { ContractAddressId, ServiceInterface } from "../common";
import { chunkArray, EthAddress, isNativeToken, isWethVault, WethAddress } from "../helpers";
import { PickleJars } from "../services/partners/pickle";
import {
  Address,
  Apy,
  Balance,
  DepositOptions,
  Integer,
  SdkError,
  Token,
  TokenAllowance,
  TokenMetadata,
  TransactionOutcome,
  VaultDynamic,
  VaultInfo,
  VaultMetadataOverrides,
  VaultStatic,
  VaultsUserSummary,
  VaultUserMetadata,
  WithdrawOptions,
  ZapProtocol,
} from "../types";
import { Position, Vault } from "../types";
<<<<<<< HEAD
import { mergeZapInPropsWithZappables, mergeZapOutPropsWithZappables } from "./helpers";
=======
import { toBN } from "../utils";
import { mergeZapPropsWithAddressables } from "./helpers";
>>>>>>> 546e5838

const VaultAbi = ["function deposit(uint256 amount) public", "function withdraw(uint256 amount) public"];

export class VaultInterface<T extends ChainId> extends ServiceInterface<T> {
  private cachedFetcherGet = new CachedFetcher<Vault[]>("vaults/get", this.ctx, this.chainId);
  private cachedFetcherGetDynamic = new CachedFetcher<VaultDynamic[]>("vaults/getDynamic", this.ctx, this.chainId);
  private cachedFetcherTokens = new CachedFetcher<Token[]>("vaults/tokens", this.ctx, this.chainId);

  /**
   * Get all yearn vaults.
   * @param addresses filter, if not provided all positions are returned
   * @param overrides
   * @returns
   */
  async get(addresses?: Address[], overrides?: CallOverrides): Promise<Vault[]> {
    const cached = await this.cachedFetcherGet.fetch();
    if (cached) {
      if (addresses) {
        return cached.filter((vault) => addresses.includes(vault.address));
      } else {
        return cached;
      }
    }

    const vaultMetadataOverridesPromise = this.yearn.services.meta.vaults().catch((error) => {
      console.error(error);
      return Promise.resolve([]);
    });

    const [vaultMetadataOverrides, assetsStatic] = await Promise.all([
      vaultMetadataOverridesPromise,
      this.getStatic(addresses, overrides),
    ]);

    let assetsDynamic: VaultDynamic[] = [];
    try {
      assetsDynamic = await this.getDynamic(addresses, vaultMetadataOverrides, overrides);
    } catch {
      const allAddresses = assetsStatic.map((asset) => asset.address);
      const chunks = chunkArray(allAddresses, 30);
      const promises = chunks.map(async (chunk) => this.getDynamic(chunk, vaultMetadataOverrides, overrides));
      assetsDynamic = await Promise.all(promises).then((chunks) => chunks.flat());
    }

    const strategiesMetadataPromise = this.yearn.strategies
      .vaultsStrategiesMetadata(assetsDynamic.map((asset) => asset.address))
      .catch((error) => {
        console.error(error);
        return Promise.resolve([]);
      });

    const assetsHistoricEarningsPromise = this.yearn.earnings.assetsHistoricEarnings().catch((error) => {
      console.error(error);
      return Promise.resolve([]);
    });

    const [strategiesMetadata, assetsHistoricEarnings] = await Promise.all([
      strategiesMetadataPromise,
      assetsHistoricEarningsPromise,
    ]);

    const assetsWithOrder: { vault: Vault; order: number }[] = [];

    for (const asset of assetsStatic) {
      const dynamic = assetsDynamic.find(({ address }) => asset.address === address);
      if (!dynamic) {
        throw new SdkError(`Dynamic asset does not exist for ${asset.address}`);
      }
      const overrides = vaultMetadataOverrides.find((override) => override.address === asset.address);
      if (overrides?.hideAlways) {
        continue;
      }
      const order = overrides?.order ?? Math.max();

      dynamic.metadata.displayName = dynamic.metadata.displayName || asset.name;
      dynamic.metadata.strategies = strategiesMetadata.find((metadata) => metadata.vaultAddress === asset.address);
      dynamic.metadata.historicEarnings = assetsHistoricEarnings.find(
        (earnings) => earnings.assetAddress === asset.address
      )?.dayData;

      assetsWithOrder.push({ vault: { ...asset, ...dynamic }, order });
    }

    return assetsWithOrder.sort((lhs, rhs) => lhs.order - rhs.order).map((asset) => asset.vault);
  }

  /**
   * Get static part of yearn vaults.
   * @param addresses filter, if not provided all positions are returned
   * @param overrides
   * @returns
   */
  async getStatic(addresses?: Address[], overrides?: CallOverrides): Promise<VaultStatic[]> {
    const adapters = Object.values(this.yearn.services.lens.adapters.vaults);
    return await Promise.all(
      adapters.map(async (adapter) => {
        return await adapter.assetsStatic(addresses, overrides);
      })
    ).then((arr) => arr.flat());
  }

  /**
   * Get dynamic part of yearn vaults.
   * @param addresses filter, if not provided all positions are returned
   * @param overrides
   * @returns
   */
  async getDynamic(
    addresses?: Address[],
    vaultMetadataOverrides?: VaultMetadataOverrides[],
    overrides?: CallOverrides
  ): Promise<VaultDynamic[]> {
    let cached;
    if (this.ctx.isZapsDefault) {
      cached = await this.cachedFetcherGetDynamic.fetch();
    }
    if (cached) {
      return addresses ? cached.filter((vault) => addresses.includes(vault.address)) : cached;
    }

    let metadataOverrides = vaultMetadataOverrides
      ? vaultMetadataOverrides
      : await this.yearn.services.meta.vaults().catch((error) => {
          console.error(error);
          return Promise.resolve([]);
        });

    const networkSettings = NETWORK_SETTINGS[this.chainId];
    if (networkSettings?.zapsEnabled) {
      const widoSupportedVaults = await this.yearn.services.wido.supportedVaultAddresses().catch((error) => {
        console.error(error);
        return Promise.resolve([] as string[]);
      });
      const portalsSupportedVaults = await this.yearn.services.portals.supportedVaultAddresses().catch((error) => {
        console.error(error);
        return Promise.resolve([] as string[]);
      });
      this.ctx.zaps?.zapInWith.forEach((zapInWith) => {
        let supportedVaultAddresses;
        if (zapInWith === "widoZapIn") {
          supportedVaultAddresses = widoSupportedVaults;
        } else {
          supportedVaultAddresses = portalsSupportedVaults;
        }
        metadataOverrides = mergeZapInPropsWithZappables({
          zappables: metadataOverrides,
          supportedVaultAddresses,
          zapInType: zapInWith,
        });
      });
      this.ctx.zaps?.zapOutWith.forEach((zapOutWith) => {
        let supportedVaultAddresses;
        if (zapOutWith === "widoZapOut") {
          supportedVaultAddresses = widoSupportedVaults;
        } else {
          supportedVaultAddresses = portalsSupportedVaults;
        }
        metadataOverrides = mergeZapOutPropsWithZappables({
          zappables: metadataOverrides,
          supportedVaultAddresses,
          zapOutType: zapOutWith,
        });
      });
    }

    const adapters = Object.values(this.yearn.services.lens.adapters.vaults);
    return await Promise.all(
      adapters.map(async (adapter) => {
        const data = await adapter.assetsDynamic(addresses, overrides);
        const assetsApy = await this.yearn.services.vision.apy(data.map((dynamic) => dynamic.address));
        return data.map((dynamic) => {
          const overrides = metadataOverrides.find((override) => override.address === dynamic.address);
          dynamic.metadata.apy = assetsApy[dynamic.address];
          if (dynamic.tokenId === WethAddress) {
            const icon = this.yearn.services.asset.icon(EthAddress) ?? "";
            dynamic.metadata.displayIcon = icon;
            dynamic.metadata.displayName = "ETH";
            dynamic.metadata.defaultDisplayToken = EthAddress;
          } else {
            const icon = this.yearn.services.asset.icon(dynamic.tokenId) ?? "";
            dynamic.metadata.displayIcon = icon;
            const alias = this.yearn.services.asset.alias(dynamic.tokenId);
            dynamic.metadata.displayName = alias ? alias.symbol : "";
            dynamic.metadata.defaultDisplayToken = dynamic.tokenId;
          }
          if (overrides) {
            this.fillMetadataOverrides(dynamic, overrides);
          }
          return dynamic;
        });
      })
    ).then((arr) => arr.flat());
  }

  /**
   * Get yearn vault positions for a particular address.
   * @param address
   * @param addresses filter, if not provided all positions are returned
   * @param overrides
   * @returns
   */
  async positionsOf(address: Address, addresses?: Address[], overrides?: CallOverrides): Promise<Position[]> {
    const adapters = Object.values(this.yearn.services.lens.adapters.vaults);
    return await Promise.all(
      adapters.map(async (adapter) => {
        try {
          return await adapter.positionsOf(address, addresses, overrides);
        } catch {
          let allAddresses: Address[];
          if (addresses) {
            allAddresses = addresses;
          } else {
            allAddresses = await this.getStatic(addresses, overrides).then((assets) =>
              assets.map((asset) => asset.address)
            );
          }
          const chunks = chunkArray(allAddresses, 30);
          const promises = chunks.map(async (chunk) => adapter.positionsOf(address, chunk, overrides));
          return await Promise.all(promises).then((chunks) => chunks.flat());
        }
      })
    ).then((arr) => arr.flat());
  }

  /**
   * Get the Vaults User Summary for a particular address.
   * @param address
   * @returns
   */
  async summaryOf(address: Address): Promise<VaultsUserSummary> {
    const { earnings, holdings, grossApy, estimatedYearlyYield } = await this.yearn.earnings.accountAssetsData(address);
    return { earnings, holdings, grossApy, estimatedYearlyYield };
  }

  /**
   * Get the Vault User Metadata for a particular address.
   * @param address
   * @param addresses filter, if provided only those addresses' Vault User Metadata are returned
   * @returns
   */
  async metadataOf(address: Address, addresses?: Address[]): Promise<VaultUserMetadata[]> {
    const { earningsAssetData } = await this.yearn.earnings.accountAssetsData(address);
    if (!addresses) return earningsAssetData;
    return earningsAssetData.filter((asset) => addresses.includes(asset.assetAddress));
  }

  /**
   * Get all yearn vault's underlying token balances for a particular address.
   * @param address
   * @param overrides
   * @returns
   */
  async balances(address: Address, overrides?: CallOverrides): Promise<Balance[]> {
    const tokens = await this.tokens();
    const balances = await this.yearn.services.helper.tokenBalances(
      address,
      tokens.map((token) => token.address),
      overrides
    );
    return balances.map((balance) => {
      const token = tokens.find((token) => token.address === balance.address);
      if (!token) {
        throw new SdkError(`Token does not exist for Balance(${balance.address})`);
      }
      return {
        ...balance,
        token,
      };
    });
  }

  /**
   * Get all yearn vault's underlying tokens.
   * @param overrides
   * @returns
   */
  async tokens(overrides?: CallOverrides): Promise<Token[]> {
    const cached = await this.cachedFetcherTokens.fetch();
    if (cached) {
      return cached;
    }

    const adapters = Object.values(this.yearn.services.lens.adapters.vaults);
    await this.yearn.services.asset.ready;
    return await Promise.all(
      adapters.map(async (adapter) => {
        const tokenAddresses = await adapter.tokens(overrides);
        const icons = this.yearn.services.asset.icon(tokenAddresses.concat(EthAddress));
        const tokensPromise = this.yearn.services.helper.tokens(tokenAddresses, overrides);
        const tokensMetadataPromise = this.yearn.tokens.metadata(tokenAddresses);

        const [tokens, tokensMetadata] = await Promise.all([tokensPromise, tokensMetadataPromise]);

        return Promise.all(
          tokens.map(async (token) => {
            const tokenMetadata = tokensMetadata.find((metadata) => metadata.address === token.address);
            const result: Token = {
              ...token,
              icon: icons[token.address],
              dataSource: "vaults",
              supported: {
                vaults: true,
              },
              priceUsdc: await this.yearn.services.oracle.getPriceUsdc(token.address, overrides),
              metadata: tokenMetadata,
            };
            const symbolOverride = this.yearn.services.asset.alias(token.address)?.symbol;
            if (symbolOverride) {
              result.symbol = symbolOverride;
            }
            if (tokenMetadata) {
              this.fillTokenMetadataOverrides(result, tokenMetadata);
            }
            return result;
          })
        );
      })
    ).then((arr) => arr.flat());
  }

  /**
   * Fetch the token amount that has been allowed to be used for deposits
   * @param accountAddress
   * @param vaultAddress
   * @param tokenAddress
   * @param gasless
   * @returns TokenAllowance
   */
  async getDepositAllowance(
    accountAddress: Address,
    vaultAddress: Address,
    tokenAddress: Address,
    gasless?: boolean
  ): Promise<TokenAllowance> {
    const spenderAddress = await this.getDepositContractAddress(vaultAddress, tokenAddress, gasless);
    return this.yearn.tokens.allowance(accountAddress, tokenAddress, spenderAddress);
  }

  /**
   * Fetch the token amount that has been allowed to be used for withdraw
   * @param accountAddress
   * @param vaultAddress
   * @param tokenAddress
   * @param gasless
   * @returns TokenAllowance
   */
  async getWithdrawAllowance(
    accountAddress: Address,
    vaultAddress: Address,
    tokenAddress: Address,
    gasless?: boolean
  ): Promise<TokenAllowance> {
    const spenderAddress = await this.getWithdrawContractAddress(vaultAddress, tokenAddress, gasless);
    return this.yearn.tokens.allowance(accountAddress, vaultAddress, spenderAddress);
  }

  async populateApproveDeposit(
    accountAddress: Address,
    vaultAddress: Address,
    tokenAddress: Address,
    amount?: Integer,
    gasless?: boolean,
    overrides?: CallOverrides
  ): Promise<PopulatedTransaction> {
    const spenderAddress = await this.getDepositContractAddress(vaultAddress, tokenAddress, gasless);
    return this.yearn.tokens.populateApprove(
      accountAddress,
      tokenAddress,
      spenderAddress,
      amount ?? MaxUint256.toString(),
      overrides
    );
  }

  /**
   * Approve the token amount to allow to be used for deposits
   * @param accountAddress
   * @param vaultAddress
   * @param tokenAddress
   * @param amount
   * @param gasless
   * @param overrides
   * @returns TransactionResponse
   */
  async approveDeposit(
    accountAddress: Address,
    vaultAddress: Address,
    tokenAddress: Address,
    amount?: Integer,
    gasless?: boolean,
    overrides?: CallOverrides
  ): Promise<TransactionResponse> {
    const spenderAddress = await this.getDepositContractAddress(vaultAddress, tokenAddress, gasless);
    return this.yearn.tokens.approve(
      accountAddress,
      tokenAddress,
      spenderAddress,
      amount ?? MaxUint256.toString(),
      overrides
    );
  }

  async populateApproveWithdraw(
    accountAddress: Address,
    vaultAddress: Address,
    tokenAddress: Address,
    amount?: Integer,
    gasless?: boolean,
    overrides?: CallOverrides
  ): Promise<PopulatedTransaction> {
    const spenderAddress = await this.getWithdrawContractAddress(vaultAddress, tokenAddress, gasless);
    return this.yearn.tokens.populateApprove(
      accountAddress,
      vaultAddress,
      spenderAddress,
      amount ?? MaxUint256.toString(),
      overrides
    );
  }

  /**
   * Approve the token amount to allow to be used for withdraw
   * @param accountAddress
   * @param vaultAddress
   * @param tokenAddress
   * @param amount
   * @param gasless
   * @param overrides
   * @returns TransactionResponse
   */
  async approveWithdraw(
    accountAddress: Address,
    vaultAddress: Address,
    tokenAddress: Address,
    amount?: Integer,
    gasless?: boolean,
    overrides?: CallOverrides
  ): Promise<TransactionResponse> {
    const spenderAddress = await this.getWithdrawContractAddress(vaultAddress, tokenAddress, gasless);
    return this.yearn.tokens.approve(
      accountAddress,
      vaultAddress,
      spenderAddress,
      amount ?? MaxUint256.toString(),
      overrides
    );
  }

  private async getDepositContractAddress(
    vaultAddress: Address,
    tokenAddress: Address,
    gasless?: boolean
  ): Promise<Address> {
    if (gasless) return await this.yearn.addressProvider.addressById(ContractAddressId.cowProtocolRelayer);
    if (isNativeToken(tokenAddress)) return vaultAddress;

    const willZapToPickleJar = this.isZappingIntoPickleJar({ vault: vaultAddress });
    if (willZapToPickleJar) {
      return await this.yearn.addressProvider.addressById(ContractAddressId.pickleZapIn);
    }

    const willDepositUnderlyingToken = await this.isUnderlyingToken(vaultAddress, tokenAddress);
    const shouldUsePartnerService = this.shouldUsePartnerService(vaultAddress);

    if (willDepositUnderlyingToken && shouldUsePartnerService) {
      const partnerTrackingContractAddress = await this.yearn.services.partner?.address;
      if (!partnerTrackingContractAddress) throw new SdkError("Partner Tracking Contract Address not defined");
      return partnerTrackingContractAddress;
    }

    if (willDepositUnderlyingToken) {
      return vaultAddress;
    }

<<<<<<< HEAD
    const [vault] = await this.get([vaultAddress]);
    const { zapInWith } = vault.metadata;

    if (zapInWith === "portalsZapIn") {
      return await this.yearn.addressProvider.addressById(ContractAddressId.portalsZapIn);
    } else if (zapInWith === "widoZapIn") {
      return await this.yearn.addressProvider.addressById(ContractAddressId.widoZapRouter);
    } else {
      throw new Error("zapInWith not supported");
    }
=======
    if (isEthereum(this.chainId) && isNativeToken(tokenAddress) && isWethVault(vaultAddress)) {
      return await this.yearn.addressProvider.addressById(ContractAddressId.yearnZapEth);
    }

    return await this.yearn.addressProvider.addressById(ContractAddressId.portalsZapIn);
>>>>>>> 546e5838
  }

  private async getWithdrawContractAddress(
    vaultAddress: Address,
    tokenAddress: Address,
    gasless?: boolean
  ): Promise<Address> {
    if (gasless) return await this.yearn.addressProvider.addressById(ContractAddressId.cowProtocolRelayer);

    const willWithdrawToUnderlyingToken = await this.isUnderlyingToken(vaultAddress, tokenAddress);
    if (willWithdrawToUnderlyingToken) return vaultAddress;

<<<<<<< HEAD
    const [vault] = await this.get([vaultAddress]);
    const { zapOutWith } = vault.metadata;

    if (zapOutWith === "portalsZapOut") {
      return await this.yearn.addressProvider.addressById(ContractAddressId.portalsZapOut);
    } else if (zapOutWith === "widoZapOut") {
      return await this.yearn.addressProvider.addressById(ContractAddressId.widoZapRouter);
    } else {
      throw new Error("zapOutWith not supported");
    }
=======
    if (isEthereum(this.chainId) && isNativeToken(tokenAddress) && isWethVault(vaultAddress)) {
      return await this.yearn.addressProvider.addressById(ContractAddressId.yearnZapEth);
    }

    return await this.yearn.addressProvider.addressById(ContractAddressId.portalsZapOut);
>>>>>>> 546e5838
  }

  async isUnderlyingToken(vaultAddress: Address, tokenAddress: Address): Promise<boolean> {
    const [vault] = await this.getStatic([vaultAddress]);
    return vault.token === tokenAddress;
  }

  /**
   * Get the expected outcome of a transaction
   * @param transactionType
   * @param sourceTokenAddress
   * @param targetTokenAddress
   * @param amount
   * @param accountAddress
   * @param slippageTolerance
   * @param gasless
   * @returns TransactionOutcome
   */
  async getExpectedTransactionOutcome({
    transactionType,
    sourceTokenAddress,
    targetTokenAddress,
    sourceTokenAmount,
    accountAddress,
    slippageTolerance,
    gasless,
  }: {
    transactionType: "DEPOSIT" | "WITHDRAW";
    sourceTokenAddress: Address;
    targetTokenAddress: Address;
    sourceTokenAmount: Integer;
    accountAddress: Address;
    slippageTolerance?: number;
    gasless?: boolean;
  }): Promise<TransactionOutcome> {
    if (!gasless && transactionType === "DEPOSIT") {
      return await this.yearn.simulation._deposit(
        targetTokenAddress,
        sourceTokenAddress,
        sourceTokenAmount,
        accountAddress,
        {
          slippage: slippageTolerance,
        }
      );
    }
    if (!gasless && transactionType === "WITHDRAW") {
      return await this.yearn.simulation._withdraw(
        sourceTokenAddress,
        targetTokenAddress,
        sourceTokenAmount,
        accountAddress,
        {
          slippage: slippageTolerance,
        }
      );
    }

    const { targetTokenAmount, sourceTokenAmountFee } = await this.yearn.services.cowSwap.getExpectedTransactionOutcome(
      {
        sourceTokenAddress,
        targetTokenAddress,
        sourceTokenAmount,
        accountAddress,
      }
    );

    const sourceTokenAmountUsdc = await this.yearn.services.oracle.getNormalizedValueUsdc(
      sourceTokenAddress,
      sourceTokenAmount
    );
    const targetTokenAmountUsdc = await this.yearn.services.oracle.getNormalizedValueUsdc(
      targetTokenAddress,
      targetTokenAmount
    );
    const [vault] = await this.get([targetTokenAddress]);
    const targetTokenIsVault = !!vault;
    const targetUnderlyingTokenAddress = targetTokenIsVault ? vault.token : targetTokenAddress;
    const targetUnderlyingTokenAmount = targetTokenIsVault
      ? toBN(targetTokenAmount).div(toBN(10).pow(vault.decimals)).multipliedBy(vault.metadata.pricePerShare).toFixed(0)
      : targetTokenAmount;
    const conversionRate = toBN(sourceTokenAmountUsdc).eq(0)
      ? 0
      : toBN(targetTokenAmountUsdc).div(sourceTokenAmountUsdc).toNumber();

    return {
      sourceTokenAddress,
      sourceTokenAmount,
      targetTokenAddress,
      targetTokenAmount,
      targetTokenAmountUsdc,
      targetUnderlyingTokenAddress,
      targetUnderlyingTokenAmount,
      conversionRate,
      slippage: toBN(1).minus(conversionRate).toNumber(),
      sourceTokenAmountFee,
    };
  }

  /**
   * Deposit into a yearn vault
   * @param vault
   * @param token
   * @param amount
   * @param account
   * @param overrides
   * @returns transaction
   */
  async deposit(
    vault: Address,
    token: Address,
    amount: Integer,
    account: Address,
    options: DepositOptions = {},
    overrides: CallOverrides = {}
  ): Promise<TransactionResponse> {
    const populatedTransaction = await this.populateDepositTransaction({
      vault,
      token,
      amount,
      account,
      options,
      overrides,
    });
    return this.yearn.services.transaction.sendTransaction(populatedTransaction);
  }

  /**
   * Gasless Deposit into a yearn vault
   * @param vaultAddress
   * @param tokenAddress
   * @param tokenAmount
   * @param vaultAmount
   * @param feeAmount
   * @param accountAddress
   * @returns orderId
   */
  async gaslessDeposit({
    vaultAddress,
    tokenAddress,
    tokenAmount,
    vaultAmount,
    feeAmount,
    accountAddress,
  }: {
    vaultAddress: Address;
    tokenAddress: Address;
    tokenAmount: Integer;
    vaultAmount: Integer;
    feeAmount: Integer;
    accountAddress: Address;
  }): Promise<string> {
    return await this.yearn.services.cowSwap.sendOrder({
      sourceTokenAddress: tokenAddress,
      targetTokenAddress: vaultAddress,
      sourceTokenAmount: tokenAmount,
      targetTokenAmount: vaultAmount,
      sourceTokenAmountFee: feeAmount,
      accountAddress,
    });
  }

  /**
   * Withdraw from a yearn vault.
   * @param vault
   * @param token
   * @param amount
   * @param account
   * @param overrides
   * @returns transaction
   */
  async withdraw(
    vault: Address,
    token: Address,
    amount: Integer,
    account: Address,
    options: WithdrawOptions = {},
    overrides: CallOverrides = {}
  ): Promise<TransactionResponse> {
    const populatedTransaction = await this.populateWithdrawTransaction({
      vault,
      token,
      amount,
      account,
      options,
      overrides,
    });
    return this.yearn.services.transaction.sendTransaction(populatedTransaction);
  }

  /**
   * Gasless Withdraw into a yearn vault
   * @param vaultAddress
   * @param tokenAddress
   * @param vaultAmount
   * @param tokenAmount
   * @param feeAmount
   * @param accountAddress
   * @returns orderId
   */
  async gaslessWithdraw({
    vaultAddress,
    tokenAddress,
    vaultAmount,
    tokenAmount,
    feeAmount,
    accountAddress,
  }: {
    vaultAddress: Address;
    tokenAddress: Address;
    vaultAmount: Integer;
    tokenAmount: Integer;
    feeAmount: Integer;
    accountAddress: Address;
  }): Promise<string> {
    return await this.yearn.services.cowSwap.sendOrder({
      sourceTokenAddress: vaultAddress,
      targetTokenAddress: tokenAddress,
      sourceTokenAmount: vaultAmount,
      targetTokenAmount: tokenAmount,
      sourceTokenAmountFee: feeAmount,
      accountAddress,
    });
  }

  /**
   * Fetches information a vault in a single call
   * @param vaultAddress the vault to query's address
   * @returns a `VaultInfo` object which includes various information about a vault, for example, its name and total assets
   */
  async getInfo(vaultAddress: Address): Promise<VaultInfo> {
    const properties = [
      "string name",
      "string symbol",
      "string apiVersion",
      "bool emergencyShutdown",
      "uint256 lastReport",
      "uint256 managementFee",
      "uint256 performanceFee",
      "uint256 totalAssets",
      "uint256 depositLimit",
      "uint256 debtRatio",
      "address management",
      "address governance",
      "address guardian",
      "address rewards",
    ].map((prop) => ParamType.from(prop));

    const result = await this.yearn.services.propertiesAggregator.getProperties(vaultAddress, properties);

    return {
      name: result.name as string,
      symbol: result.symbol as string,
      apiVersion: result.apiVersion as string,
      emergencyShutdown: result.emergencyShutdown as boolean,
      lastReport: new Date((result.lastReport as BigNumber).mul(BigNumber.from(1000)).toNumber()),
      managementFee: result.managementFee as BigNumber,
      performanceFee: result.performanceFee as BigNumber,
      totalAssets: result.totalAssets as BigNumber,
      depositLimit: result.depositLimit as BigNumber,
      debtRatio: result.debtRatio as BigNumber,
      management: result.management as Address,
      governance: result.governance as Address,
      guardian: result.guardian as Address,
      rewards: result.rewards as Address,
    };
  }

  private async zapIn(
    vaultAddr: Address,
    token: Address,
    amount: Integer,
    account: Address,
    options: DepositOptions = {},
    _zapProtocol: ZapProtocol = ZapProtocol.YEARN,
    _overrides: CallOverrides = {}
  ): Promise<TransactionRequest> {
    if (options.slippage === undefined) throw new SdkError("zap operations should have a slippage set");

<<<<<<< HEAD
    const [vault] = await this.get([vaultAddr]);

    if (!vault) {
      throw new SdkError(`Could not get vault: ${vaultAddr}`);
    }

    const { zapInWith } = vault.metadata;

    let zapInPromise;

    if (zapInWith === "portalsZapIn") {
      zapInPromise = this.yearn.services.portals.zapIn(
        vaultAddr,
        token,
        amount,
        account,
        options.slippage,
        !options.skipGasEstimate ?? true,
        this.yearn.services.partner?.partnerId
      );
    } else if (zapInWith === "widoZapIn") {
      zapInPromise = this.yearn.services.wido.zapIn(
        vaultAddr,
        token,
        amount,
        account,
        options.slippage,
        this.yearn.services.partner?.partnerId
      );
    } else {
      throw new Error("zapInWith not supported");
    }

    const zapInParams = await zapInPromise;
=======
    if (isEthereum(this.chainId) && isNativeToken(token) && isWethVault(vault)) {
      return await this.yearn.services.zapEth.zapIn(vault, token, amount, account);
    }

    const zapInParams = await this.yearn.services.portals.zapIn(
      vault,
      token,
      amount,
      account,
      options.slippage,
      !options.skipGasEstimate ?? true,
      this.yearn.services.partner?.partnerId
    );
>>>>>>> 546e5838

    const transactionRequest: TransactionRequest = {
      to: zapInParams.to,
      from: zapInParams.from,
      data: zapInParams.data,
      value: zapInParams.value ? BigNumber.from(zapInParams.value) : undefined,
      gasLimit: zapInParams.gasLimit ? BigNumber.from(zapInParams.gasLimit) : undefined,
    };

    return transactionRequest;
  }

  private fillTokenMetadataOverrides(token: Token, overrides: TokenMetadata): void {
    if (overrides.tokenIconOverride) {
      token.icon = overrides.tokenIconOverride;
    }
    if (overrides.tokenSymbolOverride) {
      token.symbol = overrides.tokenSymbolOverride;
    }
    if (overrides.tokenNameOverride) {
      token.name = overrides.tokenNameOverride;
    }
  }

  private fillMetadataOverrides(dynamic: VaultDynamic, overrides: VaultMetadataOverrides): void {
    if (overrides.displayName) {
      dynamic.metadata.displayName = overrides.displayName;
    }
    if (overrides.vaultSymbolOverride) {
      dynamic.metadata.symbol = overrides.vaultSymbolOverride;
    }
    if (overrides.vaultIconOverride) {
      dynamic.metadata.displayIcon = overrides.vaultIconOverride;
    }
    if (overrides.apyTypeOverride) {
      if (!dynamic.metadata.apy) {
        dynamic.metadata.apy = this.makeEmptyApy();
      }
      dynamic.metadata.apy.type = overrides.apyTypeOverride;
    }
    if (overrides.apyOverride) {
      if (!dynamic.metadata.apy) {
        dynamic.metadata.apy = this.makeEmptyApy();
      }
      dynamic.metadata.apy.net_apy = overrides.apyOverride;
      dynamic.metadata.apy.type = "override";
    }

    dynamic.metadata.depositsDisabled = overrides.depositsDisabled;
    dynamic.metadata.withdrawalsDisabled = overrides.withdrawalsDisabled;
    dynamic.metadata.allowZapIn = overrides.allowZapIn;
    dynamic.metadata.allowZapOut = overrides.allowZapOut;
    dynamic.metadata.zapInWith = overrides.zapInWith;
    dynamic.metadata.zapOutWith = overrides.zapOutWith;
    dynamic.metadata.migrationContract = overrides.migrationContract;
    dynamic.metadata.migrationTargetVault = overrides.migrationTargetVault;
    dynamic.metadata.vaultNameOverride = overrides.vaultNameOverride;
    dynamic.metadata.vaultDetailPageAssets = overrides.vaultDetailPageAssets;
    dynamic.metadata.classification = overrides.classification;

    dynamic.metadata.hideIfNoDeposits =
      dynamic.metadata.emergencyShutdown || overrides.retired || overrides.migrationAvailable || false;
    dynamic.metadata.migrationAvailable = dynamic.metadata.migrationAvailable || overrides.migrationAvailable || false;
  }

  private shouldUsePartnerService(vault: string): boolean {
    return !!this.yearn.services.partner?.isAllowed(vault);
  }

  private makeEmptyApy(): Apy {
    const apy: Apy = {
      type: "manual_override",
      gross_apr: 0,
      net_apy: 0,
      fees: { performance: null, withdrawal: null, management: null, keep_crv: null, cvx_keep_crv: null },
      points: null,
      composite: null,
    };
    return apy;
  }

  async populateDepositTransaction({
    vault,
    token,
    amount,
    account,
    options = {},
    overrides = {},
  }: {
    vault: Address;
    token: Address;
    amount: Integer;
    account: Address;
    options: DepositOptions;
    overrides: CallOverrides;
  }): Promise<TransactionRequest> {
    if (this.isZappingIntoPickleJar({ vault })) {
      return this.zapIn(vault, token, amount, account, options, ZapProtocol.PICKLE, overrides);
    }

    const isUnderlyingToken = await this.isUnderlyingToken(vault, token);
    if (!isUnderlyingToken) {
      return this.zapIn(vault, token, amount, account, options, ZapProtocol.YEARN, overrides);
    }

    if (this.shouldUsePartnerService(vault)) {
      const populatedTransaction = this.yearn.services.partner?.populateDepositTransaction(vault, amount, overrides);
      if (!populatedTransaction) throw new SdkError("deposit transaction failed");
      return populatedTransaction;
    }

    const signer = this.ctx.provider.write.getSigner(account);
    const vaultContract = new Contract(vault, VaultAbi, signer);
    return vaultContract.populateTransaction.deposit(amount, overrides);
  }

  async populateWithdrawTransaction({
    vault: vaultAddr,
    token,
    amount,
    account,
    options = {},
    overrides = {},
  }: {
    vault: Address;
    token: Address;
    amount: Integer;
    account: Address;
    options: WithdrawOptions;
    overrides: CallOverrides;
  }): Promise<TransactionRequest> {
    const signer = this.ctx.provider.write.getSigner(account);
    const isUnderlyingToken = await this.isUnderlyingToken(vaultAddr, token);
    if (isUnderlyingToken) {
      const vaultContract = new Contract(vaultAddr, VaultAbi, signer);
      return await vaultContract.populateTransaction.withdraw(amount, overrides);
    }

    if (options.slippage === undefined) throw new SdkError("zap operations should have a slippage set");

<<<<<<< HEAD
    const [vault] = await this.get([vaultAddr]);

    if (!vault) {
      throw new SdkError(`Could not get vault: ${vaultAddr}`);
    }

    const { zapOutWith } = vault.metadata;

    let zapOutPromise;
    if (zapOutWith === "portalsZapOut") {
      zapOutPromise = this.yearn.services.portals.zapOut(
        vaultAddr,
        token,
        amount,
        account,
        options.slippage,
        !options.skipGasEstimate ?? true,
        options.signature
      );
    } else if (zapOutWith === "widoZapOut") {
      zapOutPromise = this.yearn.services.wido.zapOut(vaultAddr, token, amount, account, options.slippage);
    } else {
      throw new Error("zapOutWith not supported");
    }

    const zapOutParams = await zapOutPromise;
=======
    if (isEthereum(this.chainId) && isNativeToken(token) && isWethVault(vault)) {
      return await this.yearn.services.zapEth.zapOut(vault, token, amount, account);
    }

    const zapOutParams = await this.yearn.services.portals.zapOut(
      vault,
      token,
      amount,
      account,
      options.slippage,
      !options.skipGasEstimate ?? true,
      options.signature
    );
>>>>>>> 546e5838

    const transactionRequest: TransactionRequest = {
      to: zapOutParams.to,
      from: zapOutParams.from,
      data: zapOutParams.data,
      value: zapOutParams.value ? BigNumber.from(zapOutParams.value) : undefined,
      gasLimit: zapOutParams.gasLimit ? BigNumber.from(zapOutParams.gasLimit) : undefined,
    };

    return transactionRequest;
  }

  private isZappingIntoPickleJar({ vault }: { vault: string }) {
    return PickleJars.includes(vault);
  }
}<|MERGE_RESOLUTION|>--- conflicted
+++ resolved
@@ -30,12 +30,8 @@
   ZapProtocol,
 } from "../types";
 import { Position, Vault } from "../types";
-<<<<<<< HEAD
+import { toBN } from "../utils";
 import { mergeZapInPropsWithZappables, mergeZapOutPropsWithZappables } from "./helpers";
-=======
-import { toBN } from "../utils";
-import { mergeZapPropsWithAddressables } from "./helpers";
->>>>>>> 546e5838
 
 const VaultAbi = ["function deposit(uint256 amount) public", "function withdraw(uint256 amount) public"];
 
@@ -510,7 +506,10 @@
       return vaultAddress;
     }
 
-<<<<<<< HEAD
+    if (isEthereum(this.chainId) && isNativeToken(tokenAddress) && isWethVault(vaultAddress)) {
+      return await this.yearn.addressProvider.addressById(ContractAddressId.yearnZapEth);
+    }
+
     const [vault] = await this.get([vaultAddress]);
     const { zapInWith } = vault.metadata;
 
@@ -521,13 +520,6 @@
     } else {
       throw new Error("zapInWith not supported");
     }
-=======
-    if (isEthereum(this.chainId) && isNativeToken(tokenAddress) && isWethVault(vaultAddress)) {
-      return await this.yearn.addressProvider.addressById(ContractAddressId.yearnZapEth);
-    }
-
-    return await this.yearn.addressProvider.addressById(ContractAddressId.portalsZapIn);
->>>>>>> 546e5838
   }
 
   private async getWithdrawContractAddress(
@@ -540,7 +532,10 @@
     const willWithdrawToUnderlyingToken = await this.isUnderlyingToken(vaultAddress, tokenAddress);
     if (willWithdrawToUnderlyingToken) return vaultAddress;
 
-<<<<<<< HEAD
+    if (isEthereum(this.chainId) && isNativeToken(tokenAddress) && isWethVault(vaultAddress)) {
+      return await this.yearn.addressProvider.addressById(ContractAddressId.yearnZapEth);
+    }
+
     const [vault] = await this.get([vaultAddress]);
     const { zapOutWith } = vault.metadata;
 
@@ -551,13 +546,6 @@
     } else {
       throw new Error("zapOutWith not supported");
     }
-=======
-    if (isEthereum(this.chainId) && isNativeToken(tokenAddress) && isWethVault(vaultAddress)) {
-      return await this.yearn.addressProvider.addressById(ContractAddressId.yearnZapEth);
-    }
-
-    return await this.yearn.addressProvider.addressById(ContractAddressId.portalsZapOut);
->>>>>>> 546e5838
   }
 
   async isUnderlyingToken(vaultAddress: Address, tokenAddress: Address): Promise<boolean> {
@@ -837,7 +825,10 @@
   ): Promise<TransactionRequest> {
     if (options.slippage === undefined) throw new SdkError("zap operations should have a slippage set");
 
-<<<<<<< HEAD
+    if (isEthereum(this.chainId) && isNativeToken(token) && isWethVault(vaultAddr)) {
+      return await this.yearn.services.zapEth.zapIn(vaultAddr, token, amount, account);
+    }
+
     const [vault] = await this.get([vaultAddr]);
 
     if (!vault) {
@@ -872,21 +863,6 @@
     }
 
     const zapInParams = await zapInPromise;
-=======
-    if (isEthereum(this.chainId) && isNativeToken(token) && isWethVault(vault)) {
-      return await this.yearn.services.zapEth.zapIn(vault, token, amount, account);
-    }
-
-    const zapInParams = await this.yearn.services.portals.zapIn(
-      vault,
-      token,
-      amount,
-      account,
-      options.slippage,
-      !options.skipGasEstimate ?? true,
-      this.yearn.services.partner?.partnerId
-    );
->>>>>>> 546e5838
 
     const transactionRequest: TransactionRequest = {
       to: zapInParams.to,
@@ -1027,7 +1003,10 @@
 
     if (options.slippage === undefined) throw new SdkError("zap operations should have a slippage set");
 
-<<<<<<< HEAD
+    if (isEthereum(this.chainId) && isNativeToken(token) && isWethVault(vaultAddr)) {
+      return await this.yearn.services.zapEth.zapOut(vaultAddr, token, amount, account);
+    }
+
     const [vault] = await this.get([vaultAddr]);
 
     if (!vault) {
@@ -1054,21 +1033,6 @@
     }
 
     const zapOutParams = await zapOutPromise;
-=======
-    if (isEthereum(this.chainId) && isNativeToken(token) && isWethVault(vault)) {
-      return await this.yearn.services.zapEth.zapOut(vault, token, amount, account);
-    }
-
-    const zapOutParams = await this.yearn.services.portals.zapOut(
-      vault,
-      token,
-      amount,
-      account,
-      options.slippage,
-      !options.skipGasEstimate ?? true,
-      options.signature
-    );
->>>>>>> 546e5838
 
     const transactionRequest: TransactionRequest = {
       to: zapOutParams.to,
