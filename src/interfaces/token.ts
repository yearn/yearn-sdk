import { MaxUint256 } from "@ethersproject/constants";
import { CallOverrides, Contract, PopulatedTransaction } from "@ethersproject/contracts";
import { TransactionResponse } from "@ethersproject/providers";
import BigNumber from "bignumber.js";

import { CachedFetcher } from "../cache";
import { allSupportedChains, ChainId, Chains, isOptimism, NETWORK_SETTINGS } from "../chain";
import { ServiceInterface } from "../common";
import { getWrapperIfNative, isNativeToken } from "../helpers";
import { mergeByAddress } from "../helpers";
import {
  Address,
  Integer,
  SdkError,
  SourceAddresses,
  SourceBalances,
  TokenAllowance,
  TokenMetadata,
  TypedMap,
  Usdc,
} from "../types";
import { Balance, Icon, IconMap, Token } from "../types";

const TokenAbi = [
  "function approve(address _spender, uint256 _value) public",
  "function allowance(address _owner, address _spender) public view returns (uint256)",
];

export class TokenInterface<C extends ChainId> extends ServiceInterface<C> {
  private cachedFetcherSupported = new CachedFetcher<Token[]>("tokens/supported", this.ctx, this.chainId);

  /**
   * Get exchange rate between two tokens.
   * @param from
   * @param to
   * @returns exchange rate
   */
  async price(from: Address, to: Address): Promise<Integer> {
    return this.yearn.services.oracle.getPriceFromRouter(from, to);
  }

  /**
   * Get the suggested Usdc exchange rate for an token.
   * @param token
   * @param overrides
   * @returns Usdc exchange rate (6 decimals)
   */
  async priceUsdc<T extends Address>(token: T, overrides?: CallOverrides): Promise<Usdc>;

  /**
   * Get the suggested Usdc exchange rate for list of tokens.
   * @param tokens
   * @param overrides
   * @returns Usdc exchange rate map (6 decimals)
   */
  async priceUsdc<T extends Address>(tokens: T[], overrides?: CallOverrides): Promise<TypedMap<T, Usdc>>;

  async priceUsdc<T extends Address>(tokens: T | T[], overrides?: CallOverrides): Promise<TypedMap<T, Usdc> | Usdc> {
    if (!Chains[this.chainId]) {
      throw new SdkError(`the chain ${this.chainId} hasn't been implemented yet`);
    }

    const supportedTokens = await this.supported();
    const supportedTokensMap = supportedTokens?.reduce((obj, token) => {
      obj[token.address] = token;
      return obj;
    }, {} as Record<Address, Token>);

    if (Array.isArray(tokens)) {
      const entries = await Promise.all(
        tokens.map(async (token) => {
          if (supportedTokensMap && ["portals", "wido"].includes(supportedTokensMap[token]?.dataSource)) {
            const price = supportedTokensMap[token].priceUsdc;
            if (price) return [token, price];
          }
          const price = await this.yearn.services.oracle.getPriceUsdc(token, overrides);
          return [token, price];
        })
      );
      return Object.fromEntries(entries) as TypedMap<T, Usdc>;
    }
    return this.yearn.services.oracle.getPriceUsdc(tokens, overrides);
  }

  /**
   * Fetch token balance for a particular account and token addresses.
   *
   * @param account user wallet address
   * @param tokenAddresses list of token addresses
   *
   * @returns list of balances for the supported tokens
   */
  async balances(account: Address, tokenAddresses?: Address[]): Promise<Balance[]> {
    const networkSettings = NETWORK_SETTINGS[this.chainId];
    let tokens = await this.supported();

    if (tokenAddresses) {
      tokens = tokens.filter(({ address }) => tokenAddresses.includes(address));
    }

    const addresses: SourceAddresses = tokens.reduce(
      (acc, { address, dataSource }) => {
        acc[dataSource].add(address);
        return acc;
      },
      {
        zapper: new Set<Address>(),
        portals: new Set<Address>(),
        wido: new Set<Address>(),
        vaults: new Set<Address>(),
        labs: new Set<Address>(),
        sdk: new Set<Address>(),
        votingEscrows: new Set<Address>(),
        gauges: new Set<Address>(),
      }
    );

    const balances: SourceBalances = {
      zapper: [],
      portals: [],
      wido: [],
      vaults: [],
      labs: [],
      sdk: [],
    };

    if (networkSettings?.zapsEnabled) {
      try {
        const zapBalances = await this.yearn.services.portals.balances(account);
        balances.portals = zapBalances.filter(({ address }) => addresses.portals.has(address));
      } catch (error) {
        console.error(error);
      }

      try {
        const zapBalances = await this.yearn.services.wido.balances(account);
        balances.wido = zapBalances.filter(({ address }) => addresses.wido.has(address));
      } catch (error) {
        console.error(error);
      }

      try {
        const { address, name, symbol, decimals } = networkSettings.nativeCurrency;
        const balance = await this.ctx.provider.read.getBalance(account);
        const priceUsdc = await this.yearn.services.oracle.getPriceUsdc(getWrapperIfNative(address, this.chainId));
        balances.sdk = [
          {
            address,
            token: {
              address,
              name,
              decimals: decimals.toString(),
              symbol,
            },
            balance: balance.toString(),
            balanceUsdc: new BigNumber(balance.toString())
              .div(10 ** 18)
              .times(new BigNumber(priceUsdc))
              .toString(),
            priceUsdc,
          },
        ];
      } catch (error) {
        console.error(error);
      }
    }

    if (this.ctx.isDevelopment && isOptimism(this.chainId)) {
      const testBalance = await this.getTestBalance(account);
      balances.sdk.push(testBalance);
    }

    if (allSupportedChains.includes(this.chainId)) {
      const vaultBalances = await this.yearn.vaults.balances(account);
      balances.vaults = vaultBalances.filter(
        ({ address, balance }) => balance !== "0" && addresses.vaults.has(address)
      );

      return [...balances.vaults, ...balances.zapper, ...balances.portals, ...balances.wido, ...balances.sdk];
    }

    console.error(`the chain ${this.chainId} hasn't been implemented yet`);

    return [];
  }

  /**
   * Fetch all the tokens supported along with some basic metadata.
   * @returns list of tokens supported.
   */
  async supported(): Promise<Token[]> {
    if (!allSupportedChains.includes(this.chainId)) {
      console.error(`the chain ${this.chainId} hasn't been implemented yet`);

      return [];
    }

    const cached = await this.cachedFetcherSupported.fetch();
    if (cached) {
      return cached;
    }

    const networkSettings = NETWORK_SETTINGS[this.chainId];
    let zapTokensMap: Record<Address, Token> = {};
    if (networkSettings.zapsEnabled) {
      try {
        zapTokensMap = await this.getZapTokensWithIcons();
      } catch (error) {
        console.error(error);
      }
    }

    const vaultsTokens = await this.yearn.vaults.tokens();

<<<<<<< HEAD
    const zapTokens = Object.values(zapTokensMap);
=======
    if (this.ctx.isDevelopment && isOptimism(this.chainId)) {
      const testToken = await this.getTestToken();
      vaultsTokens.push(testToken);
    }

>>>>>>> 4af23e0a
    if (!zapTokens.length) {
      return vaultsTokens;
    }

    const allSupportedTokens = mergeByAddress(vaultsTokens, zapTokens);

    return allSupportedTokens.map((token) => {
      const zapToken = zapTokensMap[token.address];

      // If the token is a vault, we need to override the supported prop with info from zapTokens
      return {
        ...token,
        ...(zapToken && {
          supported: {
            ...token.supported,
            ...zapToken.supported,
          },
        }),
      };
    });
  }

  /**
   * TODO: Should get a single token directly instead of filtering
   * @param address then token address
   * @returns the token
   */
  async findByAddress(address: Address): Promise<Token | undefined> {
    const supportedTokens = await this.supported();
    return supportedTokens.find((token) => token.address === address);
  }

  /**
   * Fetch the token amount that spender is allowed to spend on behalf of owner
   * @param ownerAddress
   * @param tokenAddress
   * @param spenderAddress
   * @returns TokenAllowance
   */
  async allowance(ownerAddress: Address, tokenAddress: Address, spenderAddress: Address): Promise<TokenAllowance> {
    const allowance: TokenAllowance = {
      owner: ownerAddress,
      token: tokenAddress,
      spender: spenderAddress,
      amount: MaxUint256.toString(),
    };

    if (isNativeToken(tokenAddress) || tokenAddress === spenderAddress) return allowance;

    const tokenContract = new Contract(tokenAddress, TokenAbi, this.ctx.provider.read);
    const allowanceAmount = await tokenContract.allowance(ownerAddress, spenderAddress);

    return {
      ...allowance,
      amount: allowanceAmount.toString(),
    };
  }

  /**
   * Returns the populated transaction to approve the token amount that spender is allowed to spend on behalf of owner
   * @param ownerAddress
   * @param tokenAddress
   * @param spenderAddress
   * @param amount
   * @param overrides
   * @returns PopulatedTransaction
   */
  async populateApprove(
    ownerAddress: Address,
    tokenAddress: Address,
    spenderAddress: Address,
    amount: Integer,
    overrides: CallOverrides = {}
  ): Promise<PopulatedTransaction> {
    if (isNativeToken(tokenAddress)) throw new SdkError(`Native tokens cant be approved: ${tokenAddress}`);
    if (tokenAddress === spenderAddress) throw new SdkError(`Cant approve token as its spender: ${tokenAddress}`);

    const signer = this.ctx.provider.write.getSigner(ownerAddress);
    const tokenContract = new Contract(tokenAddress, TokenAbi, signer);
    return tokenContract.populateTransaction.approve(spenderAddress, amount, overrides);
  }

  /**
   * Approve the token amount that spender is allowed to spend on behalf of owner
   * @param ownerAddress
   * @param tokenAddress
   * @param spenderAddress
   * @param amount
   * @param overrides
   * @returns TransactionResponse
   */
  async approve(
    ownerAddress: Address,
    tokenAddress: Address,
    spenderAddress: Address,
    amount: Integer,
    overrides: CallOverrides = {}
  ): Promise<TransactionResponse> {
    const tx = await this.populateApprove(ownerAddress, tokenAddress, spenderAddress, amount, overrides);
    return this.yearn.services.transaction.sendTransaction(tx);
  }

  /**
   * Fetches supported zap tokens and sets their icon
   * @returns zap tokens with icons
   */
  private async getZapTokensWithIcons(): Promise<Record<Address, Token>> {
    const zapTokensMap: Record<Address, Token> = {};

    const [portalsTokens, widoTokens] = await Promise.all([
      this.yearn.services.portals.supportedTokens().catch((error) => {
        console.error(error);
        return Promise.resolve([] as Token[]);
      }),
      this.yearn.services.wido.supportedTokens().catch((error) => {
        console.error(error);
        return Promise.resolve([] as Token[]);
      }),
    ]);

    const zapTokens = Array.from(new Set([...portalsTokens, ...widoTokens]));
    const zapTokensAddresses = zapTokens.map(({ address }) => address);

    const zapTokensIcons = await this.yearn.services.asset.ready.then(() =>
      this.yearn.services.asset.icon(zapTokensAddresses)
    );

    const tokenWithIcon = (token: Token): Token => {
      const icon = zapTokensIcons[token.address];
      return icon ? { ...token, icon } : token;
    };

    zapTokens.forEach((token) => {
      const existingToken = zapTokensMap[token.address];
      if (existingToken) {
        const mergedToken = {
          ...existingToken,
          supported: {
            ...existingToken.supported,
            ...token.supported,
          },
        };
        zapTokensMap[token.address] = mergedToken;
      } else {
        zapTokensMap[token.address] = tokenWithIcon(token);
      }
    });

    return zapTokensMap;
  }

  /**
   * Get an icon url for a particular address.
   * @param address
   */
  icon<T extends Address>(address: T): Icon;

  /**
   * Get a map of icons for a list of addresses.
   * @param addresses
   */

  icon<T extends Address>(addresses: T[]): IconMap<T>;

  icon<T extends Address>(address: T | T[]): IconMap<T> | Icon {
    return this.yearn.services.asset.icon(address);
  }

  private cachedFetcher = new CachedFetcher<TokenMetadata[]>("tokens/metadata", this.ctx, this.chainId);

  async metadata(addresses?: Address[]): Promise<TokenMetadata[]> {
    let result: TokenMetadata[];

    const cached = await this.cachedFetcher.fetch();
    if (cached) {
      result = cached;
    } else {
      result = await this.yearn.services.meta.tokens();
    }

    if (addresses) {
      return result.filter((metadata) => addresses.includes(metadata.address));
    } else {
      return result;
    }
  }

  private async getTestBalance(account: string): Promise<Balance> {
    const TEST_YFI_ADDRESS = "0x278E23E4EA5A03C0f36a83fd6A9e326B874BF0c5";
    const [testYfiBalance] = await this.yearn.services.helper.tokenBalances(account, [TEST_YFI_ADDRESS]);
    return {
      address: TEST_YFI_ADDRESS,
      token: {
        address: TEST_YFI_ADDRESS,
        name: "TestYFI",
        decimals: "18",
        symbol: "TYFI",
      },
      balance: testYfiBalance.balance.toString(),
      balanceUsdc: new BigNumber(testYfiBalance.balance.toString())
        .div(10 ** 18)
        .times(new BigNumber("1000000"))
        .toString(),
      priceUsdc: "1000000",
    };
  }

  private getTestToken(): Token {
    const TEST_YFI_ADDRESS = "0x278E23E4EA5A03C0f36a83fd6A9e326B874BF0c5";
    return {
      address: TEST_YFI_ADDRESS,
      name: "TestYFI",
      decimals: "18",
      symbol: "TYFI",
      icon: "https://raw.githubusercontent.com/yearn/yearn-assets/master/icons/multichain-tokens/1/0x0bc529c00C6401aEF6D220BE8C6Ea1667F6Ad93e/logo-128.png",
      priceUsdc: "1000000",
      dataSource: "sdk",
      supported: {},
    };
  }
}<|MERGE_RESOLUTION|>--- conflicted
+++ resolved
@@ -212,15 +212,13 @@
 
     const vaultsTokens = await this.yearn.vaults.tokens();
 
-<<<<<<< HEAD
     const zapTokens = Object.values(zapTokensMap);
-=======
+
     if (this.ctx.isDevelopment && isOptimism(this.chainId)) {
       const testToken = await this.getTestToken();
       vaultsTokens.push(testToken);
     }
 
->>>>>>> 4af23e0a
     if (!zapTokens.length) {
       return vaultsTokens;
     }
