--- conflicted
+++ resolved
@@ -5,14 +5,8 @@
 import { Address, ChainId, Integer, SdkError, Token, TokenInterface, TokenMetadata } from "..";
 import { CachedFetcher } from "../cache";
 import { Context } from "../context";
-<<<<<<< HEAD
-import { ZeroAddress } from "../helpers";
+import { SUPPORTED_ZAP_OUT_ADDRESSES_MAINNET, ZeroAddress } from "../helpers";
 import { createMockBalance, createMockToken } from "../test-utils/factories";
-=======
-import { EthAddress, SUPPORTED_ZAP_OUT_ADDRESSES_MAINNET, ZeroAddress } from "../helpers";
-import { PartnerService } from "../services/partner";
-import { createMockAssetStaticVaultV2, createMockBalance, createMockToken } from "../test-utils/factories";
->>>>>>> f6cb109d
 import { Yearn } from "../yearn";
 
 const getPriceUsdcMock = jest.fn();
@@ -777,7 +771,6 @@
       sendTransactionMock.mockResolvedValue(true);
     });
 
-<<<<<<< HEAD
     it("should return a transaction response when approving non native token", async () => {
       approveMock.mockReturnValue("approved");
       const approveResult = await tokenInterface.approve(ownerAddress, tokenAddress, spenderAddress, amount);
@@ -798,48 +791,6 @@
       expect(approveMock).toHaveBeenCalledWith(spenderAddress, amount, undefined);
       expect(sendTransactionMock).toHaveBeenCalledTimes(1);
       expect(sendTransactionMock).toHaveBeenCalledWith("approved");
-=======
-      describe("when it has a partner id defined", () => {
-        it("should get the allowance for the partner contract", async () => {
-          mockedYearn = new (Yearn as jest.Mock<Yearn<ChainId>>)();
-          mockedYearn.services.partner = new ((PartnerService as unknown) as jest.Mock<PartnerService<ChainId>>)();
-          tokenInterface = new TokenInterface(mockedYearn, 1, new Context({}));
-          allowanceMock.mockReturnValue("10");
-          const actualAllowance = await tokenInterface.allowance(vault.address, vault.token, token, "0x001");
-
-          expect(Contract).toHaveBeenCalledTimes(1);
-          expect(Contract).toHaveBeenCalledWith(
-            token,
-            [
-              "function approve(address _spender, uint256 _value) public",
-              "function allowance(address _owner, address _spender) public view returns (uint256)"
-            ],
-            { getBalance: expect.anything() }
-          );
-          expect(actualAllowance).toEqual({ amount: "10", owner: "0x001", spender: "0x0001partner", token });
-          expect(allowanceMock).toHaveBeenCalledTimes(1);
-          expect(allowanceMock).toHaveBeenCalledWith("0x001", "0x0001partner");
-        });
-      });
-
-      it("should approve vault to spend a token on a direct deposit", async () => {
-        allowanceMock.mockReturnValue("20");
-        const actualAllowance = await tokenInterface.allowance(vault.address, vault.token, token, "0x001");
-
-        expect(Contract).toHaveBeenCalledTimes(1);
-        expect(Contract).toHaveBeenCalledWith(
-          token,
-          [
-            "function approve(address _spender, uint256 _value) public",
-            "function allowance(address _owner, address _spender) public view returns (uint256)"
-          ],
-          { getBalance: expect.anything() }
-        );
-        expect(actualAllowance).toEqual({ amount: "20", owner: "0x001", spender: vault.address, token });
-        expect(allowanceMock).toHaveBeenCalledTimes(1);
-        expect(allowanceMock).toHaveBeenCalledWith(vault.address, "0x001");
-      });
->>>>>>> f6cb109d
     });
 
     it("should throw when approving native token", async () => {
