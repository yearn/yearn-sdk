import { BigNumber } from "@ethersproject/bignumber";

<<<<<<< HEAD
import { Address, Integer, SdkError, Usdc } from "./types";
=======
import { Address, Integer, SdkError, Token, Usdc } from "./types";
>>>>>>> f6cb109d

export const ZeroAddress = "0x0000000000000000000000000000000000000000";
export const EthAddress = "0xEeeeeEeeeEeEeeEeEeEeeEEEeeeeEeeeeeeeEEeE";
export const WethAddress = "0xC02aaA39b223FE8D0A0e5C4F27eAD9083C756Cc2";
export const WrappedFantomAddress = "0x21be370D5312f44cB42ce377BC9b8a0cEF1A4C83";

export const SUPPORTED_ZAP_OUT_ADDRESSES_MAINNET = {
  ETH: "0xEeeeeEeeeEeEeeEeEeEeeEEEeeeeEeeeeeeeEEeE",
  DAI: "0x6B175474E89094C44Da98b954EedeAC495271d0F",
  USDC: "0xA0b86991c6218b36c1d19D4a2e9Eb0cE3606eB48",
  USDT: "0xdAC17F958D2ee523a2206206994597C13D831ec7",
  WBTC: "0x2260FAC5E5542a773Aa44fBCfeDf7C193bc2C599"
};

export const FANTOM_TOKEN: Token = {
  address: ZeroAddress,
  name: "Fantom",
  dataSource: "sdk",
  decimals: "18",
  priceUsdc: "0",
  supported: {
    ftmApeZap: true
  },
  symbol: "FTM"
};

// Returns truthy if address is defined as a native token address of a network
export function isNativeToken(address: Address): boolean {
  return [EthAddress, ZeroAddress].includes(address);
}

// handle a non-200 `fetch` response.
export async function handleHttpError(response: Response): Promise<Response> {
  if (response.status !== 200) {
    const { url, status, statusText } = response;
    throw new SdkError(`HTTP to ${url} request failed (status ${status} ${statusText})`);
  }
  return response;
}

// formally convert USD values to USDC values (* 1e6), using Usdc type alias.
export function usdc(usd: unknown): Usdc {
  return BigNumber.from(Math.floor(Number(usd) * 1e6)).toString();
}

// formally convert BigNumber to Integer type alias.
export function int(value: BigNumber): Integer {
  return value.toString();
}

export function chunkArray<T>(array: T[], size: number): T[][] {
  if (size < 1) {
    throw new Error(`Size needs to be positive: ${size}`);
  }

  const result = [];
  for (let i = 0; i < array.length; i += size) {
    const chunk = array.slice(i, i + size);
    result.push(chunk);
  }
  return result;
}

// converts timestamps from second and microsecond format to milliseconds
export function convertSecondsMillisOrMicrosToMillis(timestamp: string | number): number {
  const testSeconds = /^\d{10}$/;
  const testMillis = /^\d{13}$/;
  const testMicros = /^\d{16}$/;

  let input = typeof timestamp === "string" ? timestamp : timestamp.toString();
  input = input.padStart(10, "0"); // optional padding in case of a number input
  if (testMillis.test(input)) {
    return +timestamp;
  } else if (testMicros.test(input)) {
    return +timestamp / 1000;
  } else if (testSeconds.test(input)) {
    return +timestamp * 1000;
  } else {
    throw new Error("Timestamp in invalid format");
  }
}

/**
 * Merges array b into a by address removing a duplicates from b
 *
 * @param a higher priority array
 * @param b lower priority array
 *
 * @returns combined arrays by address without duplicates
 */
export function mergeByAddress<T extends { address: Address }>(a: T[], b: T[]): T[] {
  const filter = new Set(a.map(({ address }) => address));

  return [...a, ...b.filter(({ address }) => !filter.has(address))];
}<|MERGE_RESOLUTION|>--- conflicted
+++ resolved
@@ -1,10 +1,6 @@
 import { BigNumber } from "@ethersproject/bignumber";
 
-<<<<<<< HEAD
-import { Address, Integer, SdkError, Usdc } from "./types";
-=======
 import { Address, Integer, SdkError, Token, Usdc } from "./types";
->>>>>>> f6cb109d
 
 export const ZeroAddress = "0x0000000000000000000000000000000000000000";
 export const EthAddress = "0xEeeeeEeeeEeEeeEeEeEeeEEEeeeeEeeeeeeeEEeE";
