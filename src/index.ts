--- conflicted
+++ resolved
@@ -41,20 +41,12 @@
 export { Context, ContextValue } from "./context";
 export { EarningsInterface } from "./interfaces/earnings";
 export { FeesInterface } from "./interfaces/fees";
-<<<<<<< HEAD
 export { GaugeInterface } from "./interfaces/gauge";
-export { IronBankInterface } from "./interfaces/ironbank";
-=======
->>>>>>> 28ab0600
 export { SimulationInterface } from "./interfaces/simulation";
 export { StrategyInterface } from "./interfaces/strategy";
 export { TokenInterface } from "./interfaces/token";
 export { VaultInterface } from "./interfaces/vault";
-<<<<<<< HEAD
 export { VotingEscrowInterface } from "./interfaces/votingEscrow";
-export { IronBankAdapter } from "./services/adapters/ironbank";
-=======
->>>>>>> 28ab0600
 export { RegistryV2Adapter } from "./services/adapters/registry";
 export { AssetService } from "./services/assets";
 export { LensService } from "./services/lens";
