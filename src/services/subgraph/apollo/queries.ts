import gql from "graphql-tag";

declare global {
  type YearnSubgraphBigInt = string;
}

export const VAULT_EARNINGS = gql`
  query VaultEarnings($vault: ID!) {
    vault(id: $vault) {
      token {
        id
        decimals
      }
      latestUpdate {
        returnsGenerated
      }
    }
  }
`;

export const PROTOCOL_EARNINGS = gql`
  query ProtocolEarnings {
    vaults {
      token {
        id
        decimals
      }
      latestUpdate {
        returnsGenerated
      }
    }
  }
`;

export const ACCOUNT_EARNINGS = gql`
  query AccountEarnings($id: ID!) {
    account(id: $id) {
      vaultPositions {
        balanceShares
        token {
          id
          decimals
        }
        updates {
          deposits
          withdrawals
          tokensReceived
          tokensSent
        }
        vault {
          id
          latestUpdate {
            pricePerShare
          }
        }
      }
    }
  }
`;

export const ASSET_HISTORIC_EARNINGS = gql`
  query AssetHistoricEarnings($id: ID!, $sinceDate: BigInt!) {
    vault(id: $id) {
      id
      token {
        id
        decimals
      }
      vaultDayData(where: { timestamp_gte: $sinceDate }, first: 1000) {
        dayReturnsGenerated
        timestamp
      }
    }
  }
`;

export const ACCOUNT_HISTORIC_EARNINGS = gql`
  query AccountHistoricEarnings($id: ID!, $shareToken: String!, $sinceDate: BigInt!) {
    account(id: $id) {
      vaultPositions(where: { shareToken: $shareToken }) {
        balanceShares
        token {
          id
          decimals
        }
        vault {
          vaultDayData(where: { timestamp_gte: $sinceDate }, orderBy: timestamp, orderDirection: asc, first: 1000) {
            pricePerShare
<<<<<<< HEAD
            date
            tokenPriceUSDC
=======
            timestamp
>>>>>>> 729201a9
          }
        }
        updates(orderBy: timestamp, orderDirection: asc, first: 1000) {
          balanceShares
          timestamp
          deposits
          withdrawals
          tokensReceived
          tokensSent
        }
      }
    }
  }
`;

export const PROTOCOL_FEES = gql`
  query ProtocolFees($sinceDate: BigInt!) {
    transfers(where: { timestamp_gt: $sinceDate, isProtocolFee: true }, first: 1000) {
      tokenAmountUsdc
    }
  }
`;<|MERGE_RESOLUTION|>--- conflicted
+++ resolved
@@ -86,12 +86,8 @@
         vault {
           vaultDayData(where: { timestamp_gte: $sinceDate }, orderBy: timestamp, orderDirection: asc, first: 1000) {
             pricePerShare
-<<<<<<< HEAD
-            date
+            timestamp
             tokenPriceUSDC
-=======
-            timestamp
->>>>>>> 729201a9
           }
         }
         updates(orderBy: timestamp, orderDirection: asc, first: 1000) {
