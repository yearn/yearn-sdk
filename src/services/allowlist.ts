--- conflicted
+++ resolved
@@ -43,17 +43,8 @@
     }
 
     try {
-<<<<<<< HEAD
       const contract = await this.contract;
       const valid = await contract.read.validateCalldataByOrigin(AllowListService.originName, targetAddress, callData);
-=======
-      const valid = await this.contract.read.validateCalldataByOrigin(
-        AllowListService.originName,
-        targetAddress,
-        callData
-      );
-
->>>>>>> 3802f38f
       if (!valid) {
         return { success: false, error: "tx is not permitted by the allow list" };
       }
