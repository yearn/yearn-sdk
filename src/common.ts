import { Contract, ContractInterface } from "@ethersproject/contracts";
import Emittery from "emittery";

import { ChainId } from "./chain";
import { Context, ReadWriteProvider } from "./context";
import { AddressProvider } from "./services/addressProvider";
import { Address } from "./types";
import { Yearn } from "./yearn";

export class Service<E = Record<string, unknown>> {
  ctx: Context;
  chainId: ChainId;

  events: Emittery<E>;

  constructor(chainId: ChainId, ctx: Context) {
    this.chainId = chainId;
    this.ctx = ctx;

    this.events = new Emittery();
  }
}

export class ServiceInterface<T extends ChainId, E = Record<string, unknown>> extends Service<E> {
  protected yearn: Yearn<T>;

  constructor(yearn: Yearn<T>, chainId: T, ctx: Context) {
    super(chainId, ctx);
    this.yearn = yearn;
  }
}

/**
 * Contract that supports two different providers to differentiate read and
 * write operations.
 */
export class WrappedContract {
  address: Address;
  abi: ContractInterface;

  read: Contract;
  write: Contract;

  constructor(address: Address, abi: ContractInterface, ctx: Context) {
    this.address = address;
    this.abi = abi;

    this.read = new Contract(address, abi, ctx.provider.read);
    this.write = new Contract(address, abi, ctx.provider.write);
    ctx.events.on(Context.PROVIDER, (provider: ReadWriteProvider) => {
      this.read = new Contract(this.address, this.abi, provider.read);
      this.write = new Contract(this.address, this.abi, provider.write);
    });
  }
}

export enum ContractAddressId {
  oracle = "ORACLE",
  adapter_registry_v2 = "REGISTRY_ADAPTER_V2_VAULTS",
  helper = "HELPER",
  allowlist = "ALLOW_LIST_REGISTRY",
  partner = "PARTNER_TRACKER",
  zapperZapIn = "ZAPPER_ZAP_IN",
  zapperZapOut = "ZAPPER_ZAP_OUT",
  portalsZapIn = "PORTALS_ZAP_IN",
  portalsZapOut = "PORTALS_ZAP_OUT",
  pickleZapIn = "PICKLE_ZAP_IN",
  yearnZapEth = "YEARN_ZAP_ETH",
  propertiesAggregator = "PROPERTIES_AGGREGATOR",
<<<<<<< HEAD
  cowSwapRelayer = "COWSWAP_RELAYER", // 0xC92E8bdf79f0507f65a392b0ab4667716BFE0110
=======
  veYfiRegistry = "VEYFI_REGISTRY",
  veYfi = "VEYFI",
  claimRewardsZap = "CLAIM_REWARDS_ZAP",
>>>>>>> acdab74c
  unused = "UNUSED",
}

/**
 * A service that has a contract representation on chain.
 */
export class ContractService<T extends ChainId, E = Record<string, unknown>> extends Service<E> {
  static abi: string[] = [];
  static contractId: ContractAddressId = ContractAddressId.unused;

  addressProvider: AddressProvider<T>;

  constructor(chainId: T, ctx: Context, addressProvider: AddressProvider<T>) {
    super(chainId, ctx);
    this.addressProvider = addressProvider;
  }

  protected async _getContract(abi: string[], contractId: ContractAddressId, ctx: Context): Promise<WrappedContract> {
    if (contractId === ContractAddressId.unused) {
      throw new Error(`Trying to get the contract instance on the generic class.`);
    }

    try {
      const address = await this.addressProvider.addressById(contractId);
      // TODO - check whether `address` is zero, if it is then throw an error.
      // Needs to be handled appropriately wherever this function is used
      return new WrappedContract(address, abi, ctx);
    } catch (e) {
      console.error(`Contract address for ${contractId} is missing from the Address Provider`);
      throw e;
    }
  }
}<|MERGE_RESOLUTION|>--- conflicted
+++ resolved
@@ -67,13 +67,10 @@
   pickleZapIn = "PICKLE_ZAP_IN",
   yearnZapEth = "YEARN_ZAP_ETH",
   propertiesAggregator = "PROPERTIES_AGGREGATOR",
-<<<<<<< HEAD
   cowSwapRelayer = "COWSWAP_RELAYER", // 0xC92E8bdf79f0507f65a392b0ab4667716BFE0110
-=======
   veYfiRegistry = "VEYFI_REGISTRY",
   veYfi = "VEYFI",
   claimRewardsZap = "CLAIM_REWARDS_ZAP",
->>>>>>> acdab74c
   unused = "UNUSED",
 }
 
