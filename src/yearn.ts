import { ChainId } from "./chain";
import { Context, ContextValue } from "./context";
import { EarningsInterface } from "./interfaces/earnings";
import { FeesInterface } from "./interfaces/fees";
import { IronBankInterface } from "./interfaces/ironbank";
import { SimulationInterface } from "./interfaces/simulation";
import { StrategyInterface } from "./interfaces/strategy";
import { TokenInterface } from "./interfaces/token";
import { VaultInterface } from "./interfaces/vault";
import { AddressProvider } from "./services/addressProvider";
import { AllowListService } from "./services/allowlist";
import { AssetService } from "./services/assets";
import { HelperService } from "./services/helper";
import { LensService } from "./services/lens";
import { MetaService } from "./services/meta";
import { OracleService } from "./services/oracle";
import { PickleService } from "./services/partners/pickle";
import { SubgraphService } from "./services/subgraph";
import { TelegramService } from "./services/telegram";
import { TransactionService } from "./services/transaction";
import { VisionService } from "./services/vision";
import { ZapperService } from "./services/zapper";
<<<<<<< HEAD
import { SdkError } from "./types";
import { AssetServiceState } from "./types";

const originalJsonRpcSignerSendTransaction = JsonRpcSigner.prototype.sendTransaction;

type ServicesType<T extends ChainId> = {
  lens: LensService<T>;
  oracle: OracleService<T>;
  zapper: ZapperService;
  asset: AssetService;
  vision: VisionService;
  subgraph: SubgraphService;
  telegram: TelegramService;
  meta: MetaService;
  allowList?: AllowListService<T>;
  pickle: PickleService;
  helper: HelperService<T>;
};

=======
import { AssetServiceState } from "./types/custom/assets";

>>>>>>> 3802f38f
/**
 * [[Yearn]] is a wrapper for all the services and interfaces of the SDK.
 *
 * Yearn namespace can be instantiated as a class or with an asynchronous
 * initializer, providing configuration options that will then be used by all
 * the services and interfaces:
 *
 * ```typescript
 * import { Yearn } from "@yfi/sdk";
 *
 * const provider = new JsonRpcProvider("http://localhost:8545");
 * const yearn = new Yearn(1, { provider });
 * ```
 */
export class Yearn<T extends ChainId> {
<<<<<<< HEAD
  _ctxValue: ContextValue;
=======
  services: {
    lens: LensService<T>;
    oracle: OracleService<T>;
    zapper: ZapperService;
    asset: AssetService;
    vision: VisionService;
    subgraph: SubgraphService;
    telegram: TelegramService;
    meta: MetaService;
    allowList?: AllowListService<T>;
    transaction: TransactionService<T>;

    pickle: PickleService;

    helper: HelperService<T>;
  };
>>>>>>> 3802f38f

  services: ServicesType<T>;
  vaults: VaultInterface<T>;
  tokens: TokenInterface<T>;
  earnings: EarningsInterface<T>;
  fees: FeesInterface<T>;
  ironBank: IronBankInterface<T>;
  simulation: SimulationInterface<T>;
  strategies: StrategyInterface<T>;

  context: Context;

  /**
   * This promise can be **optionally** awaited to assure that all services
   * have been correctly loaded.
   *
   * ```typescript
   * const yearn = new Yearn(1, { provider });
   * await yearn.ready;
   * ```
   */
  ready: Promise<void[]>;
  private addressProvider: AddressProvider<T>;

  /**
   * Create a new SDK instance.
   * @param chainId
   * @param context plain object containing all the optional configuration
   * @param assetServiceState the asset service does some expensive computation at initialization, passing the state from a previous sdk instance can prevent this
   */
  constructor(chainId: T, context: ContextValue, assetServiceState?: AssetServiceState) {
    this._ctxValue = context;
    this.context = new Context(context);

<<<<<<< HEAD
    this.addressProvider = new AddressProvider(chainId, this.context);

    const allowlistAddress = !this.context.disableAllowlist && this.context.addresses.allowList;

    this.services = this._initServices(
      chainId,
      this.context,
      this.addressProvider,
      allowlistAddress,
      assetServiceState
    );
=======
    const allowlistAddress = AllowListService.addressByChain(chainId);
    const allowListService = allowlistAddress
      ? new AllowListService(chainId, this.context, allowlistAddress)
      : undefined;

    this.services = {
      lens: new LensService(chainId, this.context),
      oracle: new OracleService(chainId, this.context),
      zapper: new ZapperService(chainId, this.context),
      asset: new AssetService(chainId, this.context, assetServiceState),
      vision: new VisionService(chainId, this.context),
      subgraph: new SubgraphService(chainId, this.context),
      pickle: new PickleService(chainId, this.context),
      helper: new HelperService(chainId, this.context),
      telegram: new TelegramService(chainId, this.context),
      meta: new MetaService(chainId, this.context),
      allowList: allowListService,
      transaction: new TransactionService(chainId, this.context, allowListService)
    };
>>>>>>> 3802f38f

    this.vaults = new VaultInterface(this, chainId, this.context);
    this.tokens = new TokenInterface(this, chainId, this.context);
    this.earnings = new EarningsInterface(this, chainId, this.context);
    this.fees = new FeesInterface(this, chainId, this.context);
    this.ironBank = new IronBankInterface(this, chainId, this.context);
    this.simulation = new SimulationInterface(this, chainId, this.context);
    this.strategies = new StrategyInterface(this, chainId, this.context);

    this.ready = Promise.all([this.services.asset.ready]);
  }

  setChainId(chainId: ChainId) {
<<<<<<< HEAD
    this.addressProvider = new AddressProvider(chainId, this.context);

    const allowlistAddress = !this.context.disableAllowlist && this.context.addresses.allowList;
    this.services = this._initServices(chainId, this.context, this.addressProvider, allowlistAddress);
=======
    const allowlistAddress = AllowListService.addressByChain(chainId);
    const allowListService = allowlistAddress
      ? new AllowListService(chainId, this.context, allowlistAddress)
      : undefined;

    this.services = {
      lens: new LensService(chainId, this.context),
      oracle: new OracleService(chainId, this.context),
      zapper: new ZapperService(chainId, this.context),
      asset: new AssetService(chainId, this.context),
      vision: new VisionService(chainId, this.context),
      subgraph: new SubgraphService(chainId, this.context),
      pickle: new PickleService(chainId, this.context),
      helper: new HelperService(chainId, this.context),
      telegram: new TelegramService(chainId, this.context),
      meta: new MetaService(chainId, this.context),
      allowList: allowListService,
      transaction: new TransactionService(chainId, this.context, allowListService)
    };
>>>>>>> 3802f38f

    this.vaults = new VaultInterface(this, chainId, this.context);
    this.tokens = new TokenInterface(this, chainId, this.context);
    this.earnings = new EarningsInterface(this, chainId, this.context);
    this.fees = new FeesInterface(this, chainId, this.context);
    this.ironBank = new IronBankInterface(this, chainId, this.context);
    this.simulation = new SimulationInterface(this, chainId, this.context);
    this.strategies = new StrategyInterface(this, chainId, this.context);

    this.ready = Promise.all([this.services.asset.ready]);
  }
<<<<<<< HEAD

  configureSignerWithAllowlist() {
    const shouldValidate = !!this.services.allowList;

    const validateTx = async (transaction: Deferrable<TransactionRequest>) => {
      if (!this.services.allowList) {
        return true;
      }

      const [to, data] = await Promise.all([transaction.to, transaction.data]);
      return await this.services.allowList.validateCalldata(to, data).then(res => res.success);
    };

    if (shouldValidate) {
      JsonRpcSigner.prototype.sendTransaction = async function(transaction: Deferrable<TransactionRequest>) {
        const valid = await validateTx(transaction);
        if (!valid) {
          throw new SdkError("transaction is not valid");
        }
        return originalJsonRpcSignerSendTransaction.apply(this, [transaction]);
      };
    } else {
      JsonRpcSigner.prototype.sendTransaction = originalJsonRpcSignerSendTransaction;
    }
  }

  _initServices<T extends ChainId>(
    chainId: ChainId,
    ctx: Context,
    addressProvider: AddressProvider<T>,
    allowlistAddress?: string | false,
    assetServiceState?: AssetServiceState
  ) {
    return {
      lens: new LensService(chainId, ctx, addressProvider),
      oracle: new OracleService(chainId, ctx, addressProvider),
      zapper: new ZapperService(chainId, ctx),
      asset: new AssetService(chainId, ctx, assetServiceState),
      vision: new VisionService(chainId, ctx),
      subgraph: new SubgraphService(chainId, ctx),
      pickle: new PickleService(chainId, ctx),
      helper: new HelperService(chainId, ctx, addressProvider),
      telegram: new TelegramService(chainId, ctx),
      meta: new MetaService(chainId, ctx),
      allowList: allowlistAddress ? new AllowListService(chainId, ctx, addressProvider) : undefined
    };
  }
=======
>>>>>>> 3802f38f
}<|MERGE_RESOLUTION|>--- conflicted
+++ resolved
@@ -20,11 +20,8 @@
 import { TransactionService } from "./services/transaction";
 import { VisionService } from "./services/vision";
 import { ZapperService } from "./services/zapper";
-<<<<<<< HEAD
 import { SdkError } from "./types";
 import { AssetServiceState } from "./types";
-
-const originalJsonRpcSignerSendTransaction = JsonRpcSigner.prototype.sendTransaction;
 
 type ServicesType<T extends ChainId> = {
   lens: LensService<T>;
@@ -36,14 +33,11 @@
   telegram: TelegramService;
   meta: MetaService;
   allowList?: AllowListService<T>;
+  transaction: TransactionService<T>;
   pickle: PickleService;
   helper: HelperService<T>;
 };
 
-=======
-import { AssetServiceState } from "./types/custom/assets";
-
->>>>>>> 3802f38f
 /**
  * [[Yearn]] is a wrapper for all the services and interfaces of the SDK.
  *
@@ -59,26 +53,7 @@
  * ```
  */
 export class Yearn<T extends ChainId> {
-<<<<<<< HEAD
   _ctxValue: ContextValue;
-=======
-  services: {
-    lens: LensService<T>;
-    oracle: OracleService<T>;
-    zapper: ZapperService;
-    asset: AssetService;
-    vision: VisionService;
-    subgraph: SubgraphService;
-    telegram: TelegramService;
-    meta: MetaService;
-    allowList?: AllowListService<T>;
-    transaction: TransactionService<T>;
-
-    pickle: PickleService;
-
-    helper: HelperService<T>;
-  };
->>>>>>> 3802f38f
 
   services: ServicesType<T>;
   vaults: VaultInterface<T>;
@@ -113,7 +88,10 @@
     this._ctxValue = context;
     this.context = new Context(context);
 
-<<<<<<< HEAD
+    const allowlistAddress = AllowListService.addressByChain(chainId);
+    const allowListService = allowlistAddress
+      ? new AllowListService(chainId, this.context, allowlistAddress)
+      : undefined;
     this.addressProvider = new AddressProvider(chainId, this.context);
 
     const allowlistAddress = !this.context.disableAllowlist && this.context.addresses.allowList;
@@ -125,27 +103,6 @@
       allowlistAddress,
       assetServiceState
     );
-=======
-    const allowlistAddress = AllowListService.addressByChain(chainId);
-    const allowListService = allowlistAddress
-      ? new AllowListService(chainId, this.context, allowlistAddress)
-      : undefined;
-
-    this.services = {
-      lens: new LensService(chainId, this.context),
-      oracle: new OracleService(chainId, this.context),
-      zapper: new ZapperService(chainId, this.context),
-      asset: new AssetService(chainId, this.context, assetServiceState),
-      vision: new VisionService(chainId, this.context),
-      subgraph: new SubgraphService(chainId, this.context),
-      pickle: new PickleService(chainId, this.context),
-      helper: new HelperService(chainId, this.context),
-      telegram: new TelegramService(chainId, this.context),
-      meta: new MetaService(chainId, this.context),
-      allowList: allowListService,
-      transaction: new TransactionService(chainId, this.context, allowListService)
-    };
->>>>>>> 3802f38f
 
     this.vaults = new VaultInterface(this, chainId, this.context);
     this.tokens = new TokenInterface(this, chainId, this.context);
@@ -159,32 +116,14 @@
   }
 
   setChainId(chainId: ChainId) {
-<<<<<<< HEAD
+    const allowlistAddress = AllowListService.addressByChain(chainId);
+    const allowListService = allowlistAddress
+      ? new AllowListService(chainId, this.context, allowlistAddress)
+      : undefined;
     this.addressProvider = new AddressProvider(chainId, this.context);
 
     const allowlistAddress = !this.context.disableAllowlist && this.context.addresses.allowList;
     this.services = this._initServices(chainId, this.context, this.addressProvider, allowlistAddress);
-=======
-    const allowlistAddress = AllowListService.addressByChain(chainId);
-    const allowListService = allowlistAddress
-      ? new AllowListService(chainId, this.context, allowlistAddress)
-      : undefined;
-
-    this.services = {
-      lens: new LensService(chainId, this.context),
-      oracle: new OracleService(chainId, this.context),
-      zapper: new ZapperService(chainId, this.context),
-      asset: new AssetService(chainId, this.context),
-      vision: new VisionService(chainId, this.context),
-      subgraph: new SubgraphService(chainId, this.context),
-      pickle: new PickleService(chainId, this.context),
-      helper: new HelperService(chainId, this.context),
-      telegram: new TelegramService(chainId, this.context),
-      meta: new MetaService(chainId, this.context),
-      allowList: allowListService,
-      transaction: new TransactionService(chainId, this.context, allowListService)
-    };
->>>>>>> 3802f38f
 
     this.vaults = new VaultInterface(this, chainId, this.context);
     this.tokens = new TokenInterface(this, chainId, this.context);
@@ -195,32 +134,6 @@
     this.strategies = new StrategyInterface(this, chainId, this.context);
 
     this.ready = Promise.all([this.services.asset.ready]);
-  }
-<<<<<<< HEAD
-
-  configureSignerWithAllowlist() {
-    const shouldValidate = !!this.services.allowList;
-
-    const validateTx = async (transaction: Deferrable<TransactionRequest>) => {
-      if (!this.services.allowList) {
-        return true;
-      }
-
-      const [to, data] = await Promise.all([transaction.to, transaction.data]);
-      return await this.services.allowList.validateCalldata(to, data).then(res => res.success);
-    };
-
-    if (shouldValidate) {
-      JsonRpcSigner.prototype.sendTransaction = async function(transaction: Deferrable<TransactionRequest>) {
-        const valid = await validateTx(transaction);
-        if (!valid) {
-          throw new SdkError("transaction is not valid");
-        }
-        return originalJsonRpcSignerSendTransaction.apply(this, [transaction]);
-      };
-    } else {
-      JsonRpcSigner.prototype.sendTransaction = originalJsonRpcSignerSendTransaction;
-    }
   }
 
   _initServices<T extends ChainId>(
@@ -244,6 +157,4 @@
       allowList: allowlistAddress ? new AllowListService(chainId, ctx, addressProvider) : undefined
     };
   }
-=======
->>>>>>> 3802f38f
 }