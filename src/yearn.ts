import { ChainId } from "./chain";
import { Context, ContextValue } from "./context";
import { EarningsInterface } from "./interfaces/earnings";
import { FeesInterface } from "./interfaces/fees";
<<<<<<< HEAD
import { GaugeInterface } from "./interfaces/gauge";
import { IronBankInterface } from "./interfaces/ironbank";
=======
>>>>>>> 28ab0600
import { SimulationInterface } from "./interfaces/simulation";
import { StrategyInterface } from "./interfaces/strategy";
import { TokenInterface } from "./interfaces/token";
import { VaultInterface } from "./interfaces/vault";
<<<<<<< HEAD
import { VotingEscrowInterface } from "./interfaces/votingEscrow";
import { IronBankAdapter } from "./services/adapters/ironbank";
=======
>>>>>>> 28ab0600
import { RegistryAdapter, RegistryV2Adapter } from "./services/adapters/registry";
import { AddressProvider } from "./services/addressProvider";
import { AllowListService } from "./services/allowlist";
import { AssetService } from "./services/assets";
import { HelperService } from "./services/helper";
import { LensService } from "./services/lens";
import { MetaService } from "./services/meta";
import { OracleService } from "./services/oracle";
import { PartnerService } from "./services/partner";
import { PickleService } from "./services/partners/pickle";
import { PortalsService } from "./services/portals";
import { PropertiesAggregatorService } from "./services/propertiesAggregator";
import { SubgraphService } from "./services/subgraph";
import { TelegramService } from "./services/telegram";
import { TransactionService } from "./services/transaction";
import { VisionService } from "./services/vision";
import { ZapperService } from "./services/zapper";
import { AssetServiceState } from "./types";

export type Adapters<T extends ChainId> = {
  vaults: {
    v1: RegistryAdapter;
    v2: RegistryV2Adapter<T>;
  };
};

type ServicesType<T extends ChainId> = {
  lens: LensService<T>;
  oracle: OracleService<T>;
  zapper: ZapperService;
  portals: PortalsService;
  asset: AssetService;
  vision: VisionService;
  subgraph: SubgraphService;
  telegram: TelegramService;
  meta: MetaService;
  allowList?: AllowListService<T>;
  transaction: TransactionService<T>;
  pickle: PickleService;
  helper: HelperService<T>;
  partner?: PartnerService<T>;
  propertiesAggregator: PropertiesAggregatorService<T>;
};

/**
 * [[Yearn]] is a wrapper for all the services and interfaces of the SDK.
 *
 * Yearn namespace can be instantiated as a class or with an asynchronous
 * initializer, providing configuration options that will then be used by all
 * the services and interfaces:
 *
 * ```typescript
 * import { Yearn } from "@yfi/sdk";
 *
 * const provider = new JsonRpcProvider("http://localhost:8545");
 * const yearn = new Yearn(1, { provider });
 * ```
 */
export class Yearn<T extends ChainId> {
  _ctxValue: ContextValue;

  services: ServicesType<T>;
  adapters: Adapters<T>;
  vaults: VaultInterface<T>;
  tokens: TokenInterface<T>;
  earnings: EarningsInterface<T>;
  fees: FeesInterface<T>;
  simulation: SimulationInterface<T>;
  strategies: StrategyInterface<T>;
  votingEscrows: VotingEscrowInterface<T>;
  gauges: GaugeInterface<T>;

  context: Context;

  /**
   * This promise can be **optionally** awaited to assure that all services
   * have been correctly loaded.
   *
   * ```typescript
   * const yearn = new Yearn(1, { provider });
   * await yearn.ready;
   * ```
   */
  ready: Promise<void[]>;
  addressProvider: AddressProvider<T>;

  /**
   * Create a new SDK instance.
   * @param chainId
   * @param context plain object containing all the optional configuration
   * @param assetServiceState the asset service does some expensive computation at initialization, passing the state from a previous sdk instance can prevent this
   */
  constructor(chainId: T, context: ContextValue, assetServiceState?: AssetServiceState) {
    this._ctxValue = context;
    this.context = new Context(context);

    this.addressProvider = new AddressProvider(chainId, this.context);
    const allowListService = new AllowListService(chainId, this.context, this.addressProvider);

    this.services = this._initServices(
      chainId,
      this.context,
      this.addressProvider,
      allowListService,
      assetServiceState
    );

    this.adapters = this._initAdapters(chainId);

    this.vaults = new VaultInterface(this, chainId, this.context);
    this.tokens = new TokenInterface(this, chainId, this.context);
    this.earnings = new EarningsInterface(this, chainId, this.context);
    this.fees = new FeesInterface(this, chainId, this.context);
    this.simulation = new SimulationInterface(this, chainId, this.context);
    this.strategies = new StrategyInterface(this, chainId, this.context);
    this.votingEscrows = new VotingEscrowInterface(this, chainId, this.context);
    this.gauges = new GaugeInterface(this, chainId, this.context);

    this.ready = Promise.all([this.services.asset.ready]);
  }

  setChainId(chainId: ChainId): void {
    this.addressProvider = new AddressProvider(chainId, this.context);
    const allowListService = new AllowListService(chainId, this.context, this.addressProvider);

    this.services = this._initServices(chainId, this.context, this.addressProvider, allowListService);
    this.adapters = this._initAdapters(chainId);

    this.vaults = new VaultInterface(this, chainId, this.context);
    this.tokens = new TokenInterface(this, chainId, this.context);
    this.earnings = new EarningsInterface(this, chainId, this.context);
    this.fees = new FeesInterface(this, chainId, this.context);
    this.simulation = new SimulationInterface(this, chainId, this.context);
    this.strategies = new StrategyInterface(this, chainId, this.context);
    this.votingEscrows = new VotingEscrowInterface(this, chainId, this.context);
    this.gauges = new GaugeInterface(this, chainId, this.context);

    this.ready = Promise.all([this.services.asset.ready]);
  }

  _initServices<T extends ChainId>(
    chainId: ChainId,
    ctx: Context,
    addressProvider: AddressProvider<T>,
    allowlistService?: AllowListService<T>,
    assetServiceState?: AssetServiceState
  ): ServicesType<T> {
    return {
      lens: new LensService(chainId, ctx, addressProvider),
      oracle: new OracleService(chainId, ctx, addressProvider),
      zapper: new ZapperService(chainId, ctx),
      portals: new PortalsService(chainId, ctx),
      asset: new AssetService(chainId, ctx, assetServiceState),
      vision: new VisionService(chainId, ctx),
      subgraph: new SubgraphService(chainId, ctx),
      pickle: new PickleService(chainId, ctx),
      helper: new HelperService(chainId, ctx, addressProvider),
      telegram: new TelegramService(chainId, ctx),
      meta: new MetaService(chainId, ctx),
      allowList: allowlistService,
      transaction: new TransactionService(chainId, ctx, allowlistService),
      partner: ctx.partnerId ? new PartnerService(chainId, ctx, addressProvider, ctx.partnerId) : undefined,
      propertiesAggregator: new PropertiesAggregatorService(chainId, ctx, addressProvider),
    };
  }

  _initAdapters<T extends ChainId>(chainId: ChainId): Adapters<T> {
    return {
      vaults: {
        v2: new RegistryV2Adapter(chainId, this.context, this.addressProvider),
      },
    } as Adapters<T>;
  }
}<|MERGE_RESOLUTION|>--- conflicted
+++ resolved
@@ -2,20 +2,12 @@
 import { Context, ContextValue } from "./context";
 import { EarningsInterface } from "./interfaces/earnings";
 import { FeesInterface } from "./interfaces/fees";
-<<<<<<< HEAD
 import { GaugeInterface } from "./interfaces/gauge";
-import { IronBankInterface } from "./interfaces/ironbank";
-=======
->>>>>>> 28ab0600
 import { SimulationInterface } from "./interfaces/simulation";
 import { StrategyInterface } from "./interfaces/strategy";
 import { TokenInterface } from "./interfaces/token";
 import { VaultInterface } from "./interfaces/vault";
-<<<<<<< HEAD
 import { VotingEscrowInterface } from "./interfaces/votingEscrow";
-import { IronBankAdapter } from "./services/adapters/ironbank";
-=======
->>>>>>> 28ab0600
 import { RegistryAdapter, RegistryV2Adapter } from "./services/adapters/registry";
 import { AddressProvider } from "./services/addressProvider";
 import { AllowListService } from "./services/allowlist";
